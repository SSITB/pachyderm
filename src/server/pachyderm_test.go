package server

import (
	"bytes"
	"context"
	"encoding/base64"
	"encoding/hex"
	"fmt"
	"io"
	"math/rand"
	"os"
	"path"
	"strconv"
	"strings"
	"sync"
	"testing"
	"time"

	"github.com/pachyderm/pachyderm/src/client"
	"github.com/pachyderm/pachyderm/src/client/pfs"
	"github.com/pachyderm/pachyderm/src/client/pkg/require"
	"github.com/pachyderm/pachyderm/src/client/pkg/uuid"
	"github.com/pachyderm/pachyderm/src/client/pps"
	pfspretty "github.com/pachyderm/pachyderm/src/server/pfs/pretty"
	"github.com/pachyderm/pachyderm/src/server/pkg/backoff"
	ppsserver "github.com/pachyderm/pachyderm/src/server/pps"
	ppspretty "github.com/pachyderm/pachyderm/src/server/pps/pretty"

	"github.com/gogo/protobuf/types"
	"k8s.io/kubernetes/pkg/api"
	"k8s.io/kubernetes/pkg/apis/extensions"
	kube_client "k8s.io/kubernetes/pkg/client/restclient"
	kube "k8s.io/kubernetes/pkg/client/unversioned"
	"k8s.io/kubernetes/pkg/labels"
)

const (
	// If this environment variable is set, then the tests are being run
	// in a real cluster in the cloud.
	InCloudEnv = "PACH_TEST_CLOUD"
)

func TestPipelineWithParallelism(t *testing.T) {
	if testing.Short() {
		t.Skip("Skipping integration tests in short mode")
	}
	t.Parallel()
	c := getPachClient(t)

	dataRepo := uniqueString("TestPipelineInputDataModification_data")
	require.NoError(t, c.CreateRepo(dataRepo))

	numFiles := 1000
	commit1, err := c.StartCommit(dataRepo, "master")
	require.NoError(t, err)
	for i := 0; i < numFiles; i++ {
		_, err = c.PutFile(dataRepo, commit1.ID, fmt.Sprintf("file-%d", i), strings.NewReader(fmt.Sprintf("%d", i)))
	}
	require.NoError(t, c.FinishCommit(dataRepo, commit1.ID))

	pipeline := uniqueString("pipeline")
	require.NoError(t, c.CreatePipeline(
		pipeline,
		"",
		[]string{"bash"},
		[]string{
			fmt.Sprintf("cp /pfs/%s/* /pfs/out/", dataRepo),
		},
		&pps.ParallelismSpec{
			Constant: 4,
		},
		client.NewAtomInput(dataRepo, "/*"),
		"",
		false,
	))

	commitIter, err := c.FlushCommit([]*pfs.Commit{commit1}, nil)
	require.NoError(t, err)
	commitInfos := collectCommitInfos(t, commitIter)
	require.Equal(t, 1, len(commitInfos))

	for i := 0; i < numFiles; i++ {
		var buf bytes.Buffer
		require.NoError(t, c.GetFile(commitInfos[0].Commit.Repo.Name, commitInfos[0].Commit.ID, fmt.Sprintf("file-%d", i), 0, 0, &buf))
		require.Equal(t, fmt.Sprintf("%d", i), buf.String())
	}
}

func TestDatumDedup(t *testing.T) {
	if testing.Short() {
		t.Skip("Skipping integration tests in short mode")
	}
	t.Parallel()
	c := getPachClient(t)

	dataRepo := uniqueString("TestDatumDedup_data")
	require.NoError(t, c.CreateRepo(dataRepo))

	commit1, err := c.StartCommit(dataRepo, "master")
	require.NoError(t, err)
	_, err = c.PutFile(dataRepo, commit1.ID, "file", strings.NewReader("foo"))
	require.NoError(t, c.FinishCommit(dataRepo, commit1.ID))

	pipeline := uniqueString("pipeline")
	// This pipeline sleeps for 10 secs per datum
	require.NoError(t, c.CreatePipeline(
		pipeline,
		"",
		[]string{"bash"},
		[]string{
			"sleep 10",
		},
		nil,
		client.NewAtomInput(dataRepo, "/*"),
		"",
		false,
	))

	commitIter, err := c.FlushCommit([]*pfs.Commit{commit1}, nil)
	require.NoError(t, err)
	commitInfos := collectCommitInfos(t, commitIter)
	require.Equal(t, 1, len(commitInfos))

	commit2, err := c.StartCommit(dataRepo, "master")
	require.NoError(t, err)
	require.NoError(t, c.FinishCommit(dataRepo, commit2.ID))

	// Since we did not change the datum, the datum should not be processed
	// again, which means that the job should complete instantly.
	ctx, cancel := context.WithTimeout(context.Background(), time.Second*5)
	defer cancel()
	stream, err := c.PfsAPIClient.FlushCommit(
		ctx,
		&pfs.FlushCommitRequest{
			Commits: []*pfs.Commit{commit2},
		})
	require.NoError(t, err)
	_, err = stream.Recv()
	require.NoError(t, err)
}

func TestPipelineInputDataModification(t *testing.T) {
	if testing.Short() {
		t.Skip("Skipping integration tests in short mode")
	}
	t.Parallel()
	c := getPachClient(t)

	dataRepo := uniqueString("TestPipelineInputDataModification_data")
	require.NoError(t, c.CreateRepo(dataRepo))

	commit1, err := c.StartCommit(dataRepo, "master")
	require.NoError(t, err)
	_, err = c.PutFile(dataRepo, commit1.ID, "file", strings.NewReader("foo"))
	require.NoError(t, c.FinishCommit(dataRepo, commit1.ID))

	pipeline := uniqueString("pipeline")
	require.NoError(t, c.CreatePipeline(
		pipeline,
		"",
		[]string{"bash"},
		[]string{
			fmt.Sprintf("cp /pfs/%s/* /pfs/out/", dataRepo),
		},
		nil,
		client.NewAtomInput(dataRepo, "/*"),
		"",
		false,
	))

	commitIter, err := c.FlushCommit([]*pfs.Commit{commit1}, nil)
	require.NoError(t, err)
	commitInfos := collectCommitInfos(t, commitIter)
	require.Equal(t, 1, len(commitInfos))

	var buf bytes.Buffer
	require.NoError(t, c.GetFile(commitInfos[0].Commit.Repo.Name, commitInfos[0].Commit.ID, "file", 0, 0, &buf))
	require.Equal(t, "foo", buf.String())

	commit2, err := c.StartCommit(dataRepo, "master")
	require.NoError(t, err)
	require.NoError(t, c.DeleteFile(dataRepo, commit2.ID, "file"))
	_, err = c.PutFile(dataRepo, commit2.ID, "file", strings.NewReader("bar"))
	require.NoError(t, err)
	require.NoError(t, c.FinishCommit(dataRepo, commit2.ID))

	commitIter, err = c.FlushCommit([]*pfs.Commit{commit2}, nil)
	require.NoError(t, err)
	commitInfos = collectCommitInfos(t, commitIter)
	require.Equal(t, 1, len(commitInfos))

	buf.Reset()
	require.NoError(t, c.GetFile(commitInfos[0].Commit.Repo.Name, commitInfos[0].Commit.ID, "file", 0, 0, &buf))
	require.Equal(t, "bar", buf.String())

	commit3, err := c.StartCommit(dataRepo, "master")
	require.NoError(t, err)
	require.NoError(t, c.DeleteFile(dataRepo, commit3.ID, "file"))
	_, err = c.PutFile(dataRepo, commit3.ID, "file2", strings.NewReader("foo"))
	require.NoError(t, err)
	require.NoError(t, c.FinishCommit(dataRepo, commit3.ID))

	commitIter, err = c.FlushCommit([]*pfs.Commit{commit3}, nil)
	require.NoError(t, err)
	commitInfos = collectCommitInfos(t, commitIter)
	require.Equal(t, 1, len(commitInfos))

	require.YesError(t, c.GetFile(commitInfos[0].Commit.Repo.Name, commitInfos[0].Commit.ID, "file", 0, 0, &buf))
	buf.Reset()
	require.NoError(t, c.GetFile(commitInfos[0].Commit.Repo.Name, commitInfos[0].Commit.ID, "file2", 0, 0, &buf))
	require.Equal(t, "foo", buf.String())

	commitInfos, err = c.ListCommit(pipeline, "", "", 0)
	require.NoError(t, err)
	require.Equal(t, 3, len(commitInfos))
}

func TestMultipleInputsFromTheSameBranch(t *testing.T) {
	if testing.Short() {
		t.Skip("Skipping integration tests in short mode")
	}
	t.Parallel()
	c := getPachClient(t)

	dataRepo := uniqueString("TestMultipleInputsFromTheSameBranch_data")
	require.NoError(t, c.CreateRepo(dataRepo))

	commit1, err := c.StartCommit(dataRepo, "master")
	require.NoError(t, err)
	_, err = c.PutFile(dataRepo, commit1.ID, "dirA/file", strings.NewReader("foo\n"))
	require.NoError(t, err)
	_, err = c.PutFile(dataRepo, commit1.ID, "dirB/file", strings.NewReader("foo\n"))
	require.NoError(t, err)
	require.NoError(t, c.FinishCommit(dataRepo, commit1.ID))

	pipeline := uniqueString("pipeline")
	require.NoError(t, c.CreatePipeline(
		pipeline,
		"",
		[]string{"bash"},
		[]string{
			"cat /pfs/out/file",
			fmt.Sprintf("cat /pfs/dirA/dirA/file >> /pfs/out/file"),
			fmt.Sprintf("cat /pfs/dirB/dirB/file >> /pfs/out/file"),
		},
		nil,
		client.NewCrossInput(
			client.NewAtomInputOpts("dirA", dataRepo, "", "/dirA/*", false, ""),
			client.NewAtomInputOpts("dirB", dataRepo, "", "/dirB/*", false, ""),
		),
		"",
		false,
	))

	commitIter, err := c.FlushCommit([]*pfs.Commit{commit1}, nil)
	require.NoError(t, err)
	commitInfos := collectCommitInfos(t, commitIter)
	require.Equal(t, 1, len(commitInfos))

	var buf bytes.Buffer
	require.NoError(t, c.GetFile(commitInfos[0].Commit.Repo.Name, commitInfos[0].Commit.ID, "file", 0, 0, &buf))
	require.Equal(t, "foo\nfoo\n", buf.String())

	commit2, err := c.StartCommit(dataRepo, "master")
	require.NoError(t, err)
	_, err = c.PutFile(dataRepo, commit2.ID, "dirA/file", strings.NewReader("bar\n"))
	require.NoError(t, err)
	require.NoError(t, c.FinishCommit(dataRepo, commit2.ID))

	commitIter, err = c.FlushCommit([]*pfs.Commit{commit2}, nil)
	require.NoError(t, err)
	commitInfos = collectCommitInfos(t, commitIter)
	require.Equal(t, 1, len(commitInfos))

	buf.Reset()
	require.NoError(t, c.GetFile(commitInfos[0].Commit.Repo.Name, commitInfos[0].Commit.ID, "file", 0, 0, &buf))
	require.Equal(t, "foo\nbar\nfoo\n", buf.String())

	commit3, err := c.StartCommit(dataRepo, "master")
	require.NoError(t, err)
	_, err = c.PutFile(dataRepo, commit3.ID, "dirB/file", strings.NewReader("buzz\n"))
	require.NoError(t, err)
	require.NoError(t, c.FinishCommit(dataRepo, commit3.ID))

	commitIter, err = c.FlushCommit([]*pfs.Commit{commit3}, nil)
	require.NoError(t, err)
	commitInfos = collectCommitInfos(t, commitIter)
	require.Equal(t, 1, len(commitInfos))

	buf.Reset()
	require.NoError(t, c.GetFile(commitInfos[0].Commit.Repo.Name, commitInfos[0].Commit.ID, "file", 0, 0, &buf))
	require.Equal(t, "foo\nbar\nfoo\nbuzz\n", buf.String())

	commitInfos, err = c.ListCommit(pipeline, "", "", 0)
	require.NoError(t, err)
	require.Equal(t, 3, len(commitInfos))
}

func TestMultipleInputsFromTheSameRepoDifferentBranches(t *testing.T) {
	if testing.Short() {
		t.Skip("Skipping integration tests in short mode")
	}
	t.Parallel()
	c := getPachClient(t)

	dataRepo := uniqueString("TestMultipleInputsFromTheSameRepo_data")
	require.NoError(t, c.CreateRepo(dataRepo))

	branchA := "branchA"
	branchB := "branchB"

	pipeline := uniqueString("pipeline")
	// Creating this pipeline should error, because the two inputs are
	// from the same repo but they don't specify different names.
	require.YesError(t, c.CreatePipeline(
		pipeline,
		"",
		[]string{"bash"},
		[]string{
			fmt.Sprintf("cat /pfs/%s/file > /pfs/out/file", dataRepo),
			fmt.Sprintf("cat /pfs/%s/file > /pfs/out/file", dataRepo),
		},
		nil,
		client.NewCrossInput(
			client.NewAtomInputOpts("", dataRepo, branchA, "/*", false, ""),
			client.NewAtomInputOpts("", dataRepo, branchB, "/*", false, ""),
		),
		"",
		false,
	))

	require.YesError(t, c.CreatePipeline(
		pipeline,
		"",
		[]string{"bash"},
		[]string{
			fmt.Sprintf("cat /pfs/%s/file >> /pfs/out/file", branchA),
			fmt.Sprintf("cat /pfs/%s/file >> /pfs/out/file", branchB),
		},
		nil,
		client.NewCrossInput(
			client.NewAtomInputOpts(branchA, dataRepo, branchA, "/*", false, ""),
			client.NewAtomInputOpts(branchB, dataRepo, branchB, "/*", false, ""),
		),
		"",
		false,
	))
}

//func TestJob(t *testing.T) {
//t.Parallel()
//testJob(t, 4)
//}

//func TestJobNoShard(t *testing.T) {
//t.Parallel()
//testJob(t, 0)
//}

//func testJob(t *testing.T, shards int) {
//if testing.Short() {
//t.Skip("Skipping integration tests in short mode")
//}
//c := getPachClient(t)

//// Create repo, commit, and branch
//dataRepo := uniqueString("TestJob_data")
//require.NoError(t, c.CreateRepo(dataRepo))
//commit, err := c.StartCommit(dataRepo, "master")
//require.NoError(t, err)

//fileContent := "foo\n"
//// We want to create lots of files so that each parallel job will be
//// started with some files
//numFiles := shards*100 + 100
//for i := 0; i < numFiles; i++ {
//fmt.Println("putting ", i)
//_, err = c.PutFile(dataRepo, commit.ID, fmt.Sprintf("file-%d", i), strings.NewReader(fileContent))
//require.NoError(t, err)
//}
//require.NoError(t, c.FinishCommit(dataRepo, commit.ID))
//job, err := c.CreateJob(
//"",
//[]string{"bash"},
//[]string{fmt.Sprintf("cp %s %s", "/pfs/input/*", "/pfs/out")},
//&pps.ParallelismSpec{
//Constant: uint64(shards),
//},
//[]*pps.JobInput{{
//Name:   "input",
//Commit: commit,
//Glob:   "/*",
//}},
//0,
//0,
//)
//require.NoError(t, err)

//// Wait for job to finish and then inspect
//jobInfo, err := c.InspectJob(job.ID, true [> wait for job <])
//require.NoError(t, err)
//require.Equal(t, pps.JobState_JOB_SUCCESS.String(), jobInfo.State.String())
//require.NotNil(t, jobInfo.Started)
//require.NotNil(t, jobInfo.Finished)

//// Inspect job timestamps
//tFin, _ := types.TimestampFromProto(jobInfo.Finished)
//tStart, _ := types.TimestampFromProto(jobInfo.Started)
//require.True(t, tFin.After(tStart))

//// Inspect job parallelism
//parellelism, err := pps_server.GetExpectedNumWorkers(getKubeClient(t), jobInfo.ParallelismSpec)
//require.NoError(t, err)
//require.True(t, parellelism > 0)

//// Inspect output commit
//_, err = c.InspectCommit(jobInfo.OutputCommit.Repo.Name, jobInfo.OutputCommit.ID)
//require.NoError(t, err)

//// Inspect output files
//for i := 0; i < numFiles; i++ {
//var buffer bytes.Buffer
//require.NoError(t, c.GetFile(jobInfo.OutputCommit.Repo.Name, jobInfo.OutputCommit.ID, fmt.Sprintf("file-%d", i), 0, 0, &buffer))
//require.Equal(t, fileContent, buffer.String())
//}
//}

// This test fails if you updated some static assets (such as doc/reference/pipeline_spec.md)
// that are used in code but forgot to run:
// $ make assets

func TestPipelineFailure(t *testing.T) {
	if testing.Short() {
		t.Skip("Skipping integration tests in short mode")
	}
	t.Parallel()
	c := getPachClient(t)

	dataRepo := uniqueString("TestPipelineFailure_data")
	require.NoError(t, c.CreateRepo(dataRepo))

	commit, err := c.StartCommit(dataRepo, "master")
	require.NoError(t, err)
	_, err = c.PutFile(dataRepo, commit.ID, "file", strings.NewReader("foo\n"))
	require.NoError(t, err)
	require.NoError(t, c.FinishCommit(dataRepo, commit.ID))

	pipeline := uniqueString("pipeline")
	require.NoError(t, c.CreatePipeline(
		pipeline,
		"",
		[]string{"exit 1"},
		nil,
		&pps.ParallelismSpec{
			Constant: 1,
		},
		client.NewAtomInput(dataRepo, "/*"),
		"",
		false,
	))
<<<<<<< HEAD
	b := backoff.NewInfiniteBackOff()
	b.MaxElapsedTime = 30 * time.Second
	var jobInfos []*pps.JobInfo
	require.NoError(t, backoff.Retry(func() error {
		jobInfos, err = c.ListJob(pipeline, nil)
		require.NoError(t, err)
		if len(jobInfos) != 1 {
			return fmt.Errorf("expected 1 jobs, got %d", len(jobInfos))
		}
		return nil
	}, b))
	jobInfo, err := c.PpsAPIClient.InspectJob(context.Background(), &pps.InspectJobRequest{
		Job:        jobInfos[0].Job,
		BlockState: true,
	})
	require.NoError(t, err)
	require.Equal(t, pps.JobState_JOB_FAILURE, jobInfo.State)
=======

	// Wait for pipeline to get picked up
	time.Sleep(20 * time.Second)
	var jobID string
	require.NoError(t, backoff.Retry(func() error {
		jobInfos, err := c.ListJob(pipeline, nil)
		if err != nil {
			return err
		}
		if len(jobInfos) != 1 {
			return fmt.Errorf("len(jobInfos) should be 1")
		}
		jobID = jobInfos[0].Job.ID
		jobInfo, err := c.PpsAPIClient.InspectJob(context.Background(), &pps.InspectJobRequest{
			Job:        jobInfos[0].Job,
			BlockState: true,
		})
		if err != nil {
			return err
		}
		if jobInfo.State != pps.JobState_JOB_FAILURE {
			return fmt.Errorf("job didn't fail even though pipeline emitted nonzero exit code")
		}
		return nil
	}, backoff.NewTestingBackOff()))
>>>>>>> e4c55b69
}

func TestLazyPipelinePropagation(t *testing.T) {
	if testing.Short() {
		t.Skip("Skipping integration tests in short mode")
	}
	t.Parallel()
	c := getPachClient(t)
	dataRepo := uniqueString("TestPipeline_datax")
	require.NoError(t, c.CreateRepo(dataRepo))
	pipelineA := uniqueString("pipelineA")
	require.NoError(t, c.CreatePipeline(
		pipelineA,
		"",
		[]string{"cp", path.Join("/pfs", dataRepo, "file"), "/pfs/out/file"},
		nil,
		&pps.ParallelismSpec{
			Constant: 1,
		},
		client.NewAtomInputOpts("", dataRepo, "", "/*", true, ""),
		"",
		false,
	))
	pipelineB := uniqueString("pipelineB")
	require.NoError(t, c.CreatePipeline(
		pipelineB,
		"",
		[]string{"cp", path.Join("/pfs", pipelineA, "file"), "/pfs/out/file"},
		nil,
		&pps.ParallelismSpec{
			Constant: 1,
		},
		client.NewAtomInputOpts("", pipelineA, "", "/*", true, ""),
		"",
		false,
	))

	commit1, err := c.StartCommit(dataRepo, "master")
	require.NoError(t, err)
	_, err = c.PutFile(dataRepo, commit1.ID, "file", strings.NewReader("foo\n"))
	require.NoError(t, err)
	require.NoError(t, c.FinishCommit(dataRepo, commit1.ID))

	commitIter, err := c.FlushCommit([]*pfs.Commit{client.NewCommit(dataRepo, commit1.ID)}, nil)
	require.NoError(t, err)
	collectCommitInfos(t, commitIter)

	jobInfos, err := c.ListJob(pipelineA, nil)
	require.NoError(t, err)
	require.Equal(t, 1, len(jobInfos))
	require.NotNil(t, jobInfos[0].Input.Atom)
	require.Equal(t, true, jobInfos[0].Input.Atom.Lazy)
	jobInfos, err = c.ListJob(pipelineB, nil)
	require.NoError(t, err)
	require.Equal(t, 1, len(jobInfos))
	require.NotNil(t, jobInfos[0].Input.Atom)
	require.Equal(t, true, jobInfos[0].Input.Atom.Lazy)
}

func TestLazyPipeline(t *testing.T) {
	if testing.Short() {
		t.Skip("Skipping integration tests in short mode")
	}
	t.Parallel()

	c := getPachClient(t)
	// create repos
	dataRepo := uniqueString("TestLazyPipeline_data")
	require.NoError(t, c.CreateRepo(dataRepo))
	// create pipeline
	pipelineName := uniqueString("pipeline")
	_, err := c.PpsAPIClient.CreatePipeline(
		context.Background(),
		&pps.CreatePipelineRequest{
			Pipeline: client.NewPipeline(pipelineName),
			Transform: &pps.Transform{
				Cmd: []string{"cp", path.Join("/pfs", dataRepo, "file"), "/pfs/out/file"},
			},
			ParallelismSpec: &pps.ParallelismSpec{
				Constant: 1,
			},
			Inputs: []*pps.PipelineInput{{
				Repo: &pfs.Repo{Name: dataRepo},
				Glob: "/",
				Lazy: true,
			}},
		})
	require.NoError(t, err)
	// Do a commit
	commit, err := c.StartCommit(dataRepo, "master")
	require.NoError(t, err)
	_, err = c.PutFile(dataRepo, "master", "file", strings.NewReader("foo\n"))
	require.NoError(t, err)
	// We put 2 files, 1 of which will never be touched by the pipeline code.
	// This is an important part of the correctness of this test because the
	// job-shim sets up a goro for each pipe, pipes that are never opened will
	// leak but that shouldn't prevent the job from completing.
	_, err = c.PutFile(dataRepo, "master", "file2", strings.NewReader("foo\n"))
	require.NoError(t, err)
	require.NoError(t, c.FinishCommit(dataRepo, "master"))
	commitIter, err := c.FlushCommit([]*pfs.Commit{commit}, nil)
	require.NoError(t, err)
	commitInfos := collectCommitInfos(t, commitIter)
	require.Equal(t, 1, len(commitInfos))
	buffer := bytes.Buffer{}
	require.NoError(t, c.GetFile(commitInfos[0].Commit.Repo.Name, commitInfos[0].Commit.ID, "file", 0, 0, &buffer))
	require.Equal(t, "foo\n", buffer.String())
}

// There's an issue where if you use cp with certain flags, it might copy
// special files without reading from them.  In our case, we use named pipes
// to simulate lazy files, so the pipes themselves might get copied into
// the output directory, blocking upload.
//
// We've updated the code such that we are able to detect if the files we
// are uploading are pipes, and make the job fail in that case.
func TestLazyPipelineCPPipes(t *testing.T) {
	if testing.Short() {
		t.Skip("Skipping integration tests in short mode")
	}
	t.Parallel()

	c := getPachClient(t)
	// create repos
	dataRepo := uniqueString("TestLazyPipeline_data")
	require.NoError(t, c.CreateRepo(dataRepo))
	// create pipeline
	pipeline := uniqueString("pipeline")
	_, err := c.PpsAPIClient.CreatePipeline(
		context.Background(),
		&pps.CreatePipelineRequest{
			Pipeline: client.NewPipeline(pipeline),
			Transform: &pps.Transform{
				// Using cp with the -r flag apparently just copes go
				Cmd: []string{"cp", "-r", path.Join("/pfs", dataRepo, "file"), "/pfs/out/file"},
			},
			ParallelismSpec: &pps.ParallelismSpec{
				Constant: 1,
			},
			Inputs: []*pps.PipelineInput{{
				Repo: &pfs.Repo{Name: dataRepo},
				Glob: "/",
				Lazy: true,
			}},
		})
	require.NoError(t, err)
	// Do a commit
	_, err = c.StartCommit(dataRepo, "master")
	require.NoError(t, err)
	_, err = c.PutFile(dataRepo, "master", "file", strings.NewReader("foo\n"))
	require.NoError(t, err)
	require.NoError(t, c.FinishCommit(dataRepo, "master"))

	// wait for job to spawn
	time.Sleep(15 * time.Second)
	var jobID string
	require.NoError(t, backoff.Retry(func() error {
		jobInfos, err := c.ListJob(pipeline, nil)
		if err != nil {
			return err
		}
		if len(jobInfos) != 1 {
			return fmt.Errorf("len(jobInfos) should be 1")
		}
		jobID = jobInfos[0].Job.ID
		jobInfo, err := c.PpsAPIClient.InspectJob(context.Background(), &pps.InspectJobRequest{
			Job:        client.NewJob(jobID),
			BlockState: true,
		})
		if err != nil {
			return err
		}
		if jobInfo.State != pps.JobState_JOB_FAILURE {
			return fmt.Errorf("job did not fail, even though it tried to copy " +
				"pipes, which should be disallowed by Pachyderm")
		}
		return nil
	}, backoff.NewTestingBackOff()))
}

// TestProvenance creates a pipeline DAG that's not a transitive reduction
// It looks like this:
// A
// | \
// v  v
// B-->C
// When we commit to A we expect to see 1 commit on C rather than 2.
func TestProvenance(t *testing.T) {
	if testing.Short() {
		t.Skip("Skipping integration tests in short mode")
	}

	t.Parallel()
	c := getPachClient(t)
	aRepo := uniqueString("A")
	require.NoError(t, c.CreateRepo(aRepo))
	bPipeline := uniqueString("B")
	require.NoError(t, c.CreatePipeline(
		bPipeline,
		"",
		[]string{"cp", path.Join("/pfs", aRepo, "file"), "/pfs/out/file"},
		nil,
		&pps.ParallelismSpec{
			Constant: 1,
		},
		client.NewAtomInput(aRepo, "/*"),
		"",
		false,
	))
	cPipeline := uniqueString("C")
	require.NoError(t, c.CreatePipeline(
		cPipeline,
		"",
		[]string{"sh"},
		[]string{fmt.Sprintf("diff %s %s >/pfs/out/file",
			path.Join("/pfs", aRepo, "file"), path.Join("/pfs", bPipeline, "file"))},
		&pps.ParallelismSpec{
			Constant: 1,
		},
		client.NewCrossInput(
			client.NewAtomInput(aRepo, "/*"),
			client.NewAtomInput(bPipeline, "/*"),
		),
		"",
		false,
	))
	// commit to aRepo
	commit1, err := c.StartCommit(aRepo, "master")
	require.NoError(t, err)
	_, err = c.PutFile(aRepo, commit1.ID, "file", strings.NewReader("foo\n"))
	require.NoError(t, err)
	require.NoError(t, c.FinishCommit(aRepo, commit1.ID))

	commit2, err := c.StartCommit(aRepo, "master")
	require.NoError(t, err)
	_, err = c.PutFile(aRepo, commit2.ID, "file", strings.NewReader("bar\n"))
	require.NoError(t, err)
	require.NoError(t, c.FinishCommit(aRepo, commit2.ID))

	aCommit := commit2
	commitIter, err := c.FlushCommit([]*pfs.Commit{aCommit}, []*pfs.Repo{{bPipeline}})
	require.NoError(t, err)
	commitInfos := collectCommitInfos(t, commitIter)
	require.Equal(t, 1, len(commitInfos))
	bCommit := commitInfos[0].Commit
	commitIter, err = c.FlushCommit([]*pfs.Commit{aCommit, bCommit}, nil)
	require.NoError(t, err)
	commitInfos = collectCommitInfos(t, commitIter)
	require.Equal(t, 1, len(commitInfos))
	cCommitInfo := commitInfos[0]
	require.Equal(t, uint64(0), cCommitInfo.SizeBytes)

	// We should only see two commits in each repo.
	commitInfos, err = c.ListCommit(aRepo, "", "", 0)
	require.NoError(t, err)
	require.Equal(t, 2, len(commitInfos))

	commitInfos, err = c.ListCommit(bPipeline, "", "", 0)
	require.NoError(t, err)
	require.Equal(t, 2, len(commitInfos))

	commitInfos, err = c.ListCommit(cPipeline, "", "", 0)
	require.NoError(t, err)
	require.Equal(t, 2, len(commitInfos))
}

// TestProvenance2 tests the following DAG:
//   A
//  / \
// B   C
//  \ /
//   D
func TestProvenance2(t *testing.T) {
	if testing.Short() {
		t.Skip("Skipping integration tests in short mode")
	}

	t.Parallel()
	c := getPachClient(t)
	aRepo := uniqueString("A")
	require.NoError(t, c.CreateRepo(aRepo))
	bPipeline := uniqueString("B")
	require.NoError(t, c.CreatePipeline(
		bPipeline,
		"",
		[]string{"cp", path.Join("/pfs", aRepo, "bfile"), "/pfs/out/bfile"},
		nil,
		&pps.ParallelismSpec{
			Constant: 1,
		},
		client.NewAtomInput(aRepo, "/b*"),
		"",
		false,
	))
	cPipeline := uniqueString("C")
	require.NoError(t, c.CreatePipeline(
		cPipeline,
		"",
		[]string{"cp", path.Join("/pfs", aRepo, "cfile"), "/pfs/out/cfile"},
		nil,
		&pps.ParallelismSpec{
			Constant: 1,
		},
		client.NewAtomInput(aRepo, "/c*"),
		"",
		false,
	))
	dPipeline := uniqueString("D")
	require.NoError(t, c.CreatePipeline(
		dPipeline,
		"",
		[]string{"sh"},
		[]string{
			fmt.Sprintf("diff /pfs/%s/bfile /pfs/%s/cfile >/pfs/out/file", bPipeline, cPipeline),
		},
		&pps.ParallelismSpec{
			Constant: 1,
		},
		client.NewCrossInput(
			client.NewAtomInput(bPipeline, "/*"),
			client.NewAtomInput(cPipeline, "/*"),
		),
		"",
		false,
	))
	// commit to aRepo
	commit1, err := c.StartCommit(aRepo, "master")
	require.NoError(t, err)
	_, err = c.PutFile(aRepo, commit1.ID, "bfile", strings.NewReader("foo\n"))
	require.NoError(t, err)
	_, err = c.PutFile(aRepo, commit1.ID, "cfile", strings.NewReader("foo\n"))
	require.NoError(t, err)
	require.NoError(t, c.FinishCommit(aRepo, commit1.ID))

	commit2, err := c.StartCommit(aRepo, "master")
	require.NoError(t, err)
	_, err = c.PutFile(aRepo, commit2.ID, "bfile", strings.NewReader("bar\n"))
	require.NoError(t, err)
	_, err = c.PutFile(aRepo, commit2.ID, "cfile", strings.NewReader("bar\n"))
	require.NoError(t, err)
	require.NoError(t, c.FinishCommit(aRepo, commit2.ID))

	commitIter, err := c.FlushCommit([]*pfs.Commit{commit2}, []*pfs.Repo{{dPipeline}})
	require.NoError(t, err)
	commitInfos := collectCommitInfos(t, commitIter)
	require.Equal(t, 1, len(commitInfos))

	// We should only see two commits in each repo.
	commitInfos, err = c.ListCommit(bPipeline, "", "", 0)
	require.NoError(t, err)
	require.Equal(t, 2, len(commitInfos))

	commitInfos, err = c.ListCommit(cPipeline, "", "", 0)
	require.NoError(t, err)
	require.Equal(t, 2, len(commitInfos))

	commitInfos, err = c.ListCommit(dPipeline, "", "", 0)
	require.NoError(t, err)
	require.Equal(t, 2, len(commitInfos))

	for _, commitInfo := range commitInfos {
		commit := commitInfo.Commit
		buffer := bytes.Buffer{}
		require.NoError(t, c.GetFile(commit.Repo.Name, commit.ID, "file", 0, 0, &buffer))
		require.Equal(t, "", buffer.String())
	}
}

//func TestDirectory(t *testing.T) {
//if testing.Short() {
//t.Skip("Skipping integration tests in short mode")
//}
//t.Parallel()

//c := getPachClient(t)

//ctx, cancel := context.WithTimeout(context.Background(), time.Second*60)
//defer cancel() //cleanup resources

//job1, err := c.PpsAPIClient.CreateJob(context.Background(), &pps.CreateJobRequest{
//Transform: &pps.Transform{
//Cmd: []string{"sh"},
//Stdin: []string{
//"mkdir /pfs/out/dir",
//"echo foo >> /pfs/out/dir/file",
//},
//},
//ParallelismSpec: &pps.ParallelismSpec{
//Constant: 3,
//},
//})
//require.NoError(t, err)
//inspectJobRequest1 := &pps.InspectJobRequest{
//Job:        job1,
//BlockState: true,
//}
//jobInfo1, err := c.PpsAPIClient.InspectJob(ctx, inspectJobRequest1)
//require.NoError(t, err)
//require.Equal(t, pps.JobState_JOB_SUCCESS, jobInfo1.State)

//var buffer bytes.Buffer
//require.NoError(t, c.GetFile(jobInfo1.OutputCommit.Repo.Name, jobInfo1.OutputCommit.ID, "dir/file", 0, 0, "", false, nil, &buffer))
//require.Equal(t, "foo\nfoo\nfoo\n", buffer.String())

//job2, err := c.PpsAPIClient.CreateJob(context.Background(), &pps.CreateJobRequest{
//Transform: &pps.Transform{
//Cmd: []string{"sh"},
//Stdin: []string{
//"mkdir /pfs/out/dir",
//"echo bar >> /pfs/out/dir/file",
//},
//},
//ParallelismSpec: &pps.ParallelismSpec{
//Constant: 3,
//},
//ParentJob: job1,
//})
//require.NoError(t, err)
//inspectJobRequest2 := &pps.InspectJobRequest{
//Job:        job2,
//BlockState: true,
//}
//jobInfo2, err := c.PpsAPIClient.InspectJob(ctx, inspectJobRequest2)
//require.NoError(t, err)
//require.Equal(t, pps.JobState_JOB_SUCCESS, jobInfo2.State)

//buffer = bytes.Buffer{}
//require.NoError(t, c.GetFile(jobInfo2.OutputCommit.Repo.Name, jobInfo2.OutputCommit.ID, "dir/file", 0, 0, "", false, nil, &buffer))
//require.Equal(t, "foo\nfoo\nfoo\nbar\nbar\nbar\n", buffer.String())
//}

// TestFlushCommit
func TestFlushCommit(t *testing.T) {
	if testing.Short() {
		t.Skip("Skipping integration tests in short mode")
	}

	t.Parallel()
	c := getPachClient(t)
	prefix := uniqueString("repo")
	makeRepoName := func(i int) string {
		return fmt.Sprintf("%s-%d", prefix, i)
	}

	sourceRepo := makeRepoName(0)
	require.NoError(t, c.CreateRepo(sourceRepo))

	// Create a five-stage pipeline
	numStages := 5
	for i := 0; i < numStages; i++ {
		repo := makeRepoName(i)
		require.NoError(t, c.CreatePipeline(
			makeRepoName(i+1),
			"",
			[]string{"cp", path.Join("/pfs", repo, "file"), "/pfs/out/file"},
			nil,
			&pps.ParallelismSpec{
				Constant: 1,
			},
			client.NewAtomInput(repo, "/*"),
			"",
			false,
		))
	}

	for i := 0; i < 10; i++ {
		commit, err := c.StartCommit(sourceRepo, "master")
		require.NoError(t, err)
		_, err = c.PutFile(sourceRepo, commit.ID, "file", strings.NewReader("foo\n"))
		require.NoError(t, err)
		require.NoError(t, c.FinishCommit(sourceRepo, commit.ID))
		commitIter, err := c.FlushCommit([]*pfs.Commit{client.NewCommit(sourceRepo, commit.ID)}, nil)
		require.NoError(t, err)
		commitInfos := collectCommitInfos(t, commitIter)
		require.Equal(t, numStages, len(commitInfos))
	}
}

func TestFlushCommitAfterCreatePipeline(t *testing.T) {
	if testing.Short() {
		t.Skip("Skipping integration tests in short mode")
	}

	t.Parallel()
	c := getPachClient(t)
	repo := uniqueString("data")
	require.NoError(t, c.CreateRepo(repo))

	var commit *pfs.Commit
	var err error
	for i := 0; i < 10; i++ {
		commit, err = c.StartCommit(repo, "")
		require.NoError(t, err)
		_, err = c.PutFile(repo, commit.ID, "file", strings.NewReader(fmt.Sprintf("foo%d\n", i)))
		require.NoError(t, err)
		require.NoError(t, c.FinishCommit(repo, commit.ID))
	}
	require.NoError(t, c.SetBranch(repo, commit.ID, "master"))

	pipeline := uniqueString("pipeline")
	require.NoError(t, c.CreatePipeline(
		pipeline,
		"",
		[]string{"cp", path.Join("/pfs", repo, "file"), "/pfs/out/file"},
		nil,
		&pps.ParallelismSpec{
			Constant: 1,
		},
		client.NewAtomInput(repo, "/*"),
		"",
		false,
	))
	commitIter, err := c.FlushCommit([]*pfs.Commit{client.NewCommit(repo, "master")}, nil)
	require.NoError(t, err)
	collectCommitInfos(t, commitIter)
}

// TestRecreatePipeline tracks #432
func TestRecreatePipeline(t *testing.T) {
	if testing.Short() {
		t.Skip("Skipping integration tests in short mode")
	}

	t.Parallel()
	c := getPachClient(t)
	repo := uniqueString("data")
	require.NoError(t, c.CreateRepo(repo))
	commit, err := c.StartCommit(repo, "master")
	require.NoError(t, err)
	_, err = c.PutFile(repo, commit.ID, "file", strings.NewReader("foo"))
	require.NoError(t, err)
	require.NoError(t, c.FinishCommit(repo, commit.ID))
	pipeline := uniqueString("pipeline")
	createPipeline := func() {
		require.NoError(t, c.CreatePipeline(
			pipeline,
			"",
			[]string{"cp", path.Join("/pfs", repo, "file"), "/pfs/out/file"},
			nil,
			&pps.ParallelismSpec{
				Constant: 1,
			},
			client.NewAtomInput(repo, "/*"),
			"",
			false,
		))
		commitIter, err := c.FlushCommit([]*pfs.Commit{commit}, nil)
		require.NoError(t, err)
		require.Equal(t, 1, len(collectCommitInfos(t, commitIter)))
	}

	// Do it twice.  We expect jobs to be created on both runs.
	createPipeline()
	time.Sleep(5 * time.Second)
	require.NoError(t, c.DeleteRepo(pipeline, false))
	require.NoError(t, c.DeletePipeline(pipeline, true))
	time.Sleep(5 * time.Second)
	createPipeline()
}

func TestDeletePipeline(t *testing.T) {
	if testing.Short() {
		t.Skip("Skipping integration tests in short mode")
	}

	t.Parallel()
	c := getPachClient(t)
	repo := uniqueString("data")
	require.NoError(t, c.CreateRepo(repo))
	commit, err := c.StartCommit(repo, "master")
	require.NoError(t, err)
	_, err = c.PutFile(repo, commit.ID, uuid.NewWithoutDashes(), strings.NewReader("foo"))
	require.NoError(t, err)
	require.NoError(t, c.FinishCommit(repo, commit.ID))
	pipeline := uniqueString("pipeline")
	createPipeline := func() {
		require.NoError(t, c.CreatePipeline(
			pipeline,
			"",
			[]string{"sleep", "20"},
			nil,
			&pps.ParallelismSpec{
				Constant: 1,
			},
			client.NewAtomInput(repo, "/*"),
			"",
			false,
		))
	}

	createPipeline()
	// Wait for the job to start running
	time.Sleep(15 * time.Second)
	require.NoError(t, c.DeleteRepo(pipeline, false))
	require.NoError(t, c.DeletePipeline(pipeline, true))
	time.Sleep(5 * time.Second)

	// The job should be gone
	jobs, err := c.ListJob(pipeline, nil)
	require.NoError(t, err)
	require.Equal(t, len(jobs), 0)

	createPipeline()
	// Wait for the job to start running
	time.Sleep(15 * time.Second)
	require.NoError(t, c.DeleteRepo(pipeline, false))
	require.NoError(t, c.DeletePipeline(pipeline, false))
	time.Sleep(5 * time.Second)

	// The job should still be there, and its state should be "KILLED"
	jobs, err = c.ListJob(pipeline, nil)
	require.NoError(t, err)
	require.Equal(t, 1, len(jobs))
	require.Equal(t, pps.JobState_JOB_KILLED, jobs[0].State)
}

func TestPipelineState(t *testing.T) {
	if testing.Short() {
		t.Skip("Skipping integration tests in short mode")
	}

	t.Parallel()
	c := getPachClient(t)
	repo := uniqueString("data")
	require.NoError(t, c.CreateRepo(repo))
	pipeline := uniqueString("pipeline")
	require.NoError(t, c.CreatePipeline(
		pipeline,
		"",
		[]string{"cp", path.Join("/pfs", repo, "file"), "/pfs/out/file"},
		nil,
		&pps.ParallelismSpec{
			Constant: 1,
		},
		client.NewAtomInput(repo, "/*"),
		"",
		false,
	))

	// Wait for pipeline to get picked up
	time.Sleep(15 * time.Second)
	require.NoError(t, backoff.Retry(func() error {
		pipelineInfo, err := c.InspectPipeline(pipeline)
		if err != nil {
			return err
		}
		if pipelineInfo.State != pps.PipelineState_PIPELINE_RUNNING {
			return fmt.Errorf("no running pipeline")
		}
		return nil
	}, backoff.NewTestingBackOff()))

	// Stop pipeline and wait for the pipeline to pause
	require.NoError(t, c.StopPipeline(pipeline))
	time.Sleep(5 * time.Second)
	require.NoError(t, backoff.Retry(func() error {
		pipelineInfo, err := c.InspectPipeline(pipeline)
		if err != nil {
			return err
		}
		if pipelineInfo.State != pps.PipelineState_PIPELINE_PAUSED {
			return fmt.Errorf("pipeline never paused, even though StopPipeline() was called")
		}
		return nil
	}, backoff.NewTestingBackOff()))

	// Restart pipeline and wait for the pipeline to resume
	require.NoError(t, c.StartPipeline(pipeline))
	time.Sleep(15 * time.Second)
	require.NoError(t, backoff.Retry(func() error {
		pipelineInfo, err := c.InspectPipeline(pipeline)
		if err != nil {
			return err
		}
		if pipelineInfo.State != pps.PipelineState_PIPELINE_RUNNING {
			return fmt.Errorf("pipeline never started, even though StartPipeline() was called")
		}
		return nil
	}, backoff.NewTestingBackOff()))
}

func TestPipelineJobCounts(t *testing.T) {
	if testing.Short() {
		t.Skip("Skipping integration tests in short mode")
	}

	t.Parallel()
	c := getPachClient(t)
	repo := uniqueString("data")
	require.NoError(t, c.CreateRepo(repo))
	pipeline := uniqueString("pipeline")
	require.NoError(t, c.CreatePipeline(
		pipeline,
		"",
		[]string{"cp", path.Join("/pfs", repo, "file"), "/pfs/out/file"},
		nil,
		&pps.ParallelismSpec{
			Constant: 1,
		},
		client.NewAtomInput(repo, "/*"),
		"",
		false,
	))

	// Trigger a job by creating a commit
	commit, err := c.StartCommit(repo, "master")
	require.NoError(t, err)
	_, err = c.PutFile(repo, commit.ID, "file", strings.NewReader("foo"))
	require.NoError(t, err)
	require.NoError(t, c.FinishCommit(repo, commit.ID))
	commitIter, err := c.FlushCommit([]*pfs.Commit{commit}, nil)
	require.NoError(t, err)
	collectCommitInfos(t, commitIter)
	jobInfos, err := c.ListJob(pipeline, nil)
	require.NoError(t, err)
	require.Equal(t, 1, len(jobInfos))
	inspectJobRequest := &pps.InspectJobRequest{
		Job:        jobInfos[0].Job,
		BlockState: true,
	}
	ctx, cancel := context.WithTimeout(context.Background(), time.Second*30)
	defer cancel() //cleanup resources
	_, err = c.PpsAPIClient.InspectJob(ctx, inspectJobRequest)
	require.NoError(t, err)

	// check that the job has been accounted for
	pipelineInfo, err := c.InspectPipeline(pipeline)
	require.NoError(t, err)
	require.Equal(t, int32(1), pipelineInfo.JobCounts[int32(pps.JobState_JOB_SUCCESS)])
}

//func TestJobState(t *testing.T) {
//if testing.Short() {
//t.Skip("Skipping integration tests in short mode")
//}

//t.Parallel()
//c := getPachClient(t)

//// This job uses a nonexistent image; it's supposed to stay in the
//// "creating" state
//job, err := c.CreateJob(
//"nonexistent",
//[]string{"bash"},
//nil,
//&pps.ParallelismSpec{},
//nil,
//"",
//0,
//0,
//)
//require.NoError(t, err)
//time.Sleep(10 * time.Second)
//jobInfo, err := c.InspectJob(job.ID, false)
//require.NoError(t, err)
//require.Equal(t, pps.JobState_JOB_CREATING, jobInfo.State)

//// This job sleeps for 20 secs
//job, err = c.CreateJob(
//"",
//[]string{"bash"},
//[]string{"sleep 20"},
//&pps.ParallelismSpec{},
//nil,
//"",
//0,
//0,
//)
//require.NoError(t, err)
//time.Sleep(10 * time.Second)
//jobInfo, err = c.InspectJob(job.ID, false)
//require.NoError(t, err)
//require.Equal(t, pps.JobState_JOB_RUNNING, jobInfo.State)

//// Wait for the job to complete
//jobInfo, err = c.InspectJob(job.ID, true)
//require.NoError(t, err)
//require.Equal(t, pps.JobState_JOB_SUCCESS, jobInfo.State)
//}

//func TestClusterFunctioningAfterMembershipChange(t *testing.T) {
//t.Skip("this test is flaky")
//if testing.Short() {
//t.Skip("Skipping integration tests in short mode")
//}

//scalePachd(t, true)
//testJob(t, 4)
//scalePachd(t, false)
//testJob(t, 4)
//}

// TODO(msteffen): This test breaks the suite when run against cloud providers,
// because killing the pachd pod breaks the connection with pachctl port-forward
func TestDeleteAfterMembershipChange(t *testing.T) {
	t.Skip("This is causing intermittent CI failures")

	test := func(up bool) {
		repo := uniqueString("TestDeleteAfterMembershipChange")
		c := getPachClient(t)
		require.NoError(t, c.CreateRepo(repo))
		_, err := c.StartCommit(repo, "master")
		require.NoError(t, err)
		require.NoError(t, c.FinishCommit(repo, "master"))
		scalePachdRandom(t, up)
		c = getUsablePachClient(t)
		require.NoError(t, c.DeleteRepo(repo, false))
	}
	test(true)
	test(false)
}

// TODO(msteffen): This test breaks the suite when run against cloud providers,
// because killing the pachd pod breaks the connection with pachctl port-forward
func TestPachdRestartResumesRunningJobs(t *testing.T) {
	t.Skip("This is causing intermittent CI failures")
	// this test cannot be run in parallel because it restarts everything which breaks other tests.
	c := getPachClient(t)
	// create repos
	dataRepo := uniqueString("TestPachdRestartPickUpRunningJobs")
	require.NoError(t, c.CreateRepo(dataRepo))
	// create pipeline
	pipelineName := uniqueString("pipeline")
	require.NoError(t, c.CreatePipeline(
		pipelineName,
		"",
		[]string{"bash"},
		[]string{
			"sleep 10",
		},
		&pps.ParallelismSpec{
			Constant: 1,
		},
		client.NewAtomInput(dataRepo, "/"),
		"",
		false,
	))
	commit, err := c.StartCommit(dataRepo, "master")
	require.NoError(t, err)
	_, err = c.PutFile(dataRepo, commit.ID, "file", strings.NewReader("foo\n"))
	require.NoError(t, err)
	require.NoError(t, c.FinishCommit(dataRepo, commit.ID))

	time.Sleep(5 * time.Second)

	jobInfos, err := c.ListJob(pipelineName, nil)
	require.NoError(t, err)
	require.Equal(t, 1, len(jobInfos))
	require.Equal(t, pps.JobState_JOB_RUNNING, jobInfos[0].State)

	restartOne(t)
	// need a new client because the old one will have a defunct connection
	c = getUsablePachClient(t)

	jobInfo, err := c.InspectJob(jobInfos[0].Job.ID, true)
	require.NoError(t, err)
	require.Equal(t, pps.JobState_JOB_SUCCESS, jobInfo.State)
}

//func TestScrubbedErrors(t *testing.T) {
//if testing.Short() {
//t.Skip("Skipping integration tests in short mode")
//}

//t.Parallel()
//c := getPachClient(t)

//_, err := c.InspectPipeline("blah")
//require.Equal(t, "PipelineInfos blah not found", err.Error())

//err = c.CreatePipeline(
//"lskdjf$#%^ERTYC",
//"",
//[]string{},
//nil,
//&pps.ParallelismSpec{
//Constant: 1,
//},
//[]*pps.PipelineInput{{Repo: &pfs.Repo{Name: "test"}}},
//false,
//)
//require.Equal(t, "repo test not found", err.Error())

//_, err = c.CreateJob(
//"askjdfhgsdflkjh",
//[]string{},
//[]string{},
//&pps.ParallelismSpec{},
//[]*pps.JobInput{client.NewJobInput("bogusRepo", "bogusCommit", client.DefaultMethod)},
//"",
//0,
//0,
//)
//require.Matches(t, "could not create repo job_.*, not all provenance repos exist", err.Error())

//_, err = c.InspectJob("blah", true)
//require.Equal(t, "JobInfos blah not found", err.Error())

//home := os.Getenv("HOME")
//f, err := os.Create(filepath.Join(home, "/tmpfile"))
//defer func() {
//os.Remove(filepath.Join(home, "/tmpfile"))
//}()
//require.NoError(t, err)
//err = c.GetLogs("bogusJobId", f)
//require.Equal(t, "job bogusJobId not found", err.Error())
//}

//func TestLeakingRepo(t *testing.T) {
//// If CreateJob fails, it should also destroy the output repo it creates
//// If it doesn't, it can cause flush commit to fail, as a bogus repo will
//// be listed in the output repo's provenance

//// This test can't be run in parallel, since it requires using the repo counts as controls
//if testing.Short() {
//t.Skip("Skipping integration tests in short mode")
//}

//c := getPachClient(t)

//repoInfos, err := c.ListRepo(nil)
//require.NoError(t, err)
//initialCount := len(repoInfos)

//_, err = c.CreateJob(
//"bogusImage",
//[]string{},
//[]string{},
//&pps.ParallelismSpec{},
//[]*pps.JobInput{client.NewJobInput("bogusRepo", "bogusCommit", client.DefaultMethod)},
//"",
//0,
//0,
//)
//require.Matches(t, "could not create repo job_.*, not all provenance repos exist", err.Error())

//repoInfos, err = c.ListRepo(nil)
//require.NoError(t, err)
//require.Equal(t, initialCount, len(repoInfos))
//}

// TestUpdatePipelineThatHasNoOutput tracks #1637
func TestUpdatePipelineThatHasNoOutput(t *testing.T) {
	if testing.Short() {
		t.Skip("Skipping integration tests in short mode")
	}
	t.Parallel()
	c := getPachClient(t)

	dataRepo := uniqueString("TestUpdatePipelineThatHasNoOutput")
	require.NoError(t, c.CreateRepo(dataRepo))

	commit, err := c.StartCommit(dataRepo, "master")
	require.NoError(t, err)
	_, err = c.PutFile(dataRepo, commit.ID, "file", strings.NewReader("foo\n"))
	require.NoError(t, err)
	require.NoError(t, c.FinishCommit(dataRepo, commit.ID))

	pipeline := uniqueString("pipeline")
	require.NoError(t, c.CreatePipeline(
		pipeline,
		"",
		[]string{"sh"},
		[]string{"exit 1"},
		nil,
		client.NewAtomInput(dataRepo, "/"),
		"",
		false,
	))

	// Wait for job to spawn
	var jobInfos []*pps.JobInfo
	time.Sleep(10 * time.Second)
	require.NoError(t, backoff.Retry(func() error {
		var err error
		jobInfos, err = c.ListJob(pipeline, nil)
		if err != nil {
			return err
		}
		if len(jobInfos) < 1 {
			return fmt.Errorf("job not spawned")
		}
		return nil
	}, backoff.NewTestingBackOff()))

	jobInfo, err := c.InspectJob(jobInfos[0].Job.ID, true)
	require.NoError(t, err)
	require.Equal(t, pps.JobState_JOB_FAILURE, jobInfo.State)

	// Now we update the pipeline
	require.NoError(t, c.CreatePipeline(
		pipeline,
		"",
		[]string{"sh"},
		[]string{"exit 1"},
		nil,
		client.NewAtomInput(dataRepo, "/"),
		"",
		true,
	))
}

func TestAcceptReturnCode(t *testing.T) {
	if testing.Short() {
		t.Skip("Skipping integration tests in short mode")
	}
	t.Parallel()
	c := getPachClient(t)

	dataRepo := uniqueString("TestAcceptReturnCode")
	require.NoError(t, c.CreateRepo(dataRepo))

	commit, err := c.StartCommit(dataRepo, "master")
	require.NoError(t, err)
	_, err = c.PutFile(dataRepo, commit.ID, "file", strings.NewReader("foo\n"))
	require.NoError(t, err)
	require.NoError(t, c.FinishCommit(dataRepo, commit.ID))

	pipelineName := uniqueString("TestAcceptReturnCode")
	_, err = c.PpsAPIClient.CreatePipeline(
		context.Background(),
		&pps.CreatePipelineRequest{
			Pipeline: &pps.Pipeline{pipelineName},
			Transform: &pps.Transform{
				Cmd:              []string{"sh"},
				Stdin:            []string{"exit 1"},
				AcceptReturnCode: []int64{1},
			},
			Inputs: []*pps.PipelineInput{{
				Repo: &pfs.Repo{Name: dataRepo},
				Glob: "/*",
			}},
		},
	)
	require.NoError(t, err)

	commitIter, err := c.FlushCommit([]*pfs.Commit{commit}, nil)
	require.NoError(t, err)
	commitInfos := collectCommitInfos(t, commitIter)
	require.Equal(t, 1, len(commitInfos))

	jobInfos, err := c.ListJob(pipelineName, nil)
	require.NoError(t, err)
	require.Equal(t, 1, len(jobInfos))

	jobInfo, err := c.InspectJob(jobInfos[0].Job.ID, true)
	require.NoError(t, err)
	require.Equal(t, pps.JobState_JOB_SUCCESS, jobInfo.State)
}

// TODO(msteffen): This test breaks the suite when run against cloud providers,
// because killing the pachd pod breaks the connection with pachctl port-forward
func TestRestartAll(t *testing.T) {
	t.Skip("This is causing intermittent CI failures")
	// this test cannot be run in parallel because it restarts everything which breaks other tests.
	c := getPachClient(t)
	// create repos
	dataRepo := uniqueString("TestRestartAll_data")
	require.NoError(t, c.CreateRepo(dataRepo))
	// create pipeline
	pipelineName := uniqueString("pipeline")
	require.NoError(t, c.CreatePipeline(
		pipelineName,
		"",
		[]string{"cp", path.Join("/pfs", dataRepo, "file"), "/pfs/out/file"},
		nil,
		&pps.ParallelismSpec{
			Constant: 1,
		},
		client.NewAtomInput(dataRepo, "/*"),
		"",
		false,
	))
	// Do first commit to repo
	commit, err := c.StartCommit(dataRepo, "master")
	require.NoError(t, err)
	_, err = c.PutFile(dataRepo, commit.ID, "file", strings.NewReader("foo\n"))
	require.NoError(t, err)
	require.NoError(t, c.FinishCommit(dataRepo, commit.ID))
	commitIter, err := c.FlushCommit([]*pfs.Commit{commit}, nil)
	require.NoError(t, err)
	collectCommitInfos(t, commitIter)

	restartAll(t)

	// need a new client because the old one will have a defunct connection
	c = getUsablePachClient(t)

	// Wait a little for pipelines to restart
	time.Sleep(10 * time.Second)
	pipelineInfo, err := c.InspectPipeline(pipelineName)
	require.NoError(t, err)
	require.Equal(t, pps.PipelineState_PIPELINE_RUNNING, pipelineInfo.State)
	_, err = c.InspectRepo(dataRepo)
	require.NoError(t, err)
	_, err = c.InspectCommit(dataRepo, commit.ID)
	require.NoError(t, err)
}

// TODO(msteffen): This test breaks the suite when run against cloud providers,
// because killing the pachd pod breaks the connection with pachctl port-forward
func TestRestartOne(t *testing.T) {
	t.Skip("This is causing intermittent CI failures")
	// this test cannot be run in parallel because it restarts everything which breaks other tests.
	c := getPachClient(t)
	// create repos
	dataRepo := uniqueString("TestRestartOne_data")
	require.NoError(t, c.CreateRepo(dataRepo))
	// create pipeline
	pipelineName := uniqueString("pipeline")
	require.NoError(t, c.CreatePipeline(
		pipelineName,
		"",
		[]string{"cp", path.Join("/pfs", dataRepo, "file"), "/pfs/out/file"},
		nil,
		&pps.ParallelismSpec{
			Constant: 1,
		},
		client.NewAtomInput(dataRepo, "/"),
		"",
		false,
	))
	// Do first commit to repo
	commit, err := c.StartCommit(dataRepo, "master")
	require.NoError(t, err)
	_, err = c.PutFile(dataRepo, commit.ID, "file", strings.NewReader("foo\n"))
	require.NoError(t, err)
	require.NoError(t, c.FinishCommit(dataRepo, commit.ID))
	commitIter, err := c.FlushCommit([]*pfs.Commit{commit}, nil)
	require.NoError(t, err)
	collectCommitInfos(t, commitIter)

	restartOne(t)

	// need a new client because the old one will have a defunct connection
	c = getUsablePachClient(t)

	_, err = c.InspectPipeline(pipelineName)
	require.NoError(t, err)
	_, err = c.InspectRepo(dataRepo)
	require.NoError(t, err)
	_, err = c.InspectCommit(dataRepo, commit.ID)
	require.NoError(t, err)
}

func TestPrettyPrinting(t *testing.T) {
	if testing.Short() {
		t.Skip("Skipping integration tests in short mode")
	}
	t.Parallel()

	c := getPachClient(t)
	// create repos
	dataRepo := uniqueString("TestPrettyPrinting_data")
	require.NoError(t, c.CreateRepo(dataRepo))
	// create pipeline
	pipelineName := uniqueString("pipeline")
	_, err := c.PpsAPIClient.CreatePipeline(
		context.Background(),
		&pps.CreatePipelineRequest{
			Pipeline: &pps.Pipeline{pipelineName},
			Transform: &pps.Transform{
				Cmd: []string{"cp", path.Join("/pfs", dataRepo, "file"), "/pfs/out/file"},
			},
			ParallelismSpec: &pps.ParallelismSpec{
				Constant: 1,
			},
			ResourceSpec: &pps.ResourceSpec{
				Memory: "100M",
				Cpu:    0.5,
			},
			Inputs: []*pps.PipelineInput{{
				Repo: &pfs.Repo{Name: dataRepo},
				Glob: "/*",
			}},
		})
	require.NoError(t, err)
	// Do a commit to repo
	commit, err := c.StartCommit(dataRepo, "master")
	require.NoError(t, err)
	_, err = c.PutFile(dataRepo, commit.ID, "file", strings.NewReader("foo\n"))
	require.NoError(t, err)
	require.NoError(t, c.FinishCommit(dataRepo, commit.ID))
	commitIter, err := c.FlushCommit([]*pfs.Commit{commit}, nil)
	require.NoError(t, err)
	commitInfos := collectCommitInfos(t, commitIter)
	require.Equal(t, 1, len(commitInfos))
	repoInfo, err := c.InspectRepo(dataRepo)
	require.NoError(t, err)
	require.NoError(t, pfspretty.PrintDetailedRepoInfo(repoInfo))
	for _, commitInfo := range commitInfos {
		require.NoError(t, pfspretty.PrintDetailedCommitInfo(commitInfo))
	}
	fileInfo, err := c.InspectFile(dataRepo, commit.ID, "file")
	require.NoError(t, err)
	require.NoError(t, pfspretty.PrintDetailedFileInfo(fileInfo))
	pipelineInfo, err := c.InspectPipeline(pipelineName)
	require.NoError(t, err)
	require.NoError(t, ppspretty.PrintDetailedPipelineInfo(pipelineInfo))
	jobInfos, err := c.ListJob("", nil)
	require.NoError(t, err)
	require.True(t, len(jobInfos) > 0)
	require.NoError(t, ppspretty.PrintDetailedJobInfo(jobInfos[0]))
}

func TestDeleteAll(t *testing.T) {
	if testing.Short() {
		t.Skip("Skipping integration tests in short mode")
	}
	// this test cannot be run in parallel because it deletes everything
	c := getPachClient(t)
	// create repos
	dataRepo := uniqueString("TestDeleteAll_data")
	require.NoError(t, c.CreateRepo(dataRepo))
	// create pipeline
	pipelineName := uniqueString("pipeline")
	require.NoError(t, c.CreatePipeline(
		pipelineName,
		"",
		[]string{"cp", path.Join("/pfs", dataRepo, "file"), "/pfs/out/file"},
		nil,
		&pps.ParallelismSpec{
			Constant: 1,
		},
		client.NewAtomInput(dataRepo, "/"),
		"",
		false,
	))
	// Do commit to repo
	commit, err := c.StartCommit(dataRepo, "master")
	require.NoError(t, err)
	_, err = c.PutFile(dataRepo, commit.ID, "file", strings.NewReader("foo\n"))
	require.NoError(t, err)
	require.NoError(t, c.FinishCommit(dataRepo, commit.ID))
	commitIter, err := c.FlushCommit([]*pfs.Commit{commit}, nil)
	require.NoError(t, err)
	require.Equal(t, 1, len(collectCommitInfos(t, commitIter)))
	require.NoError(t, c.DeleteAll())
	repoInfos, err := c.ListRepo(nil)
	require.NoError(t, err)
	require.Equal(t, 0, len(repoInfos))
	pipelineInfos, err := c.ListPipeline()
	require.NoError(t, err)
	require.Equal(t, 0, len(pipelineInfos))
	jobInfos, err := c.ListJob("", nil)
	require.NoError(t, err)
	require.Equal(t, 0, len(jobInfos))
}

func TestRecursiveCp(t *testing.T) {
	if testing.Short() {
		t.Skip("Skipping integration tests in short mode")
	}

	t.Parallel()

	c := getPachClient(t)
	// create repos
	dataRepo := uniqueString("TestRecursiveCp_data")
	require.NoError(t, c.CreateRepo(dataRepo))
	// create pipeline
	pipelineName := uniqueString("TestRecursiveCp")
	require.NoError(t, c.CreatePipeline(
		pipelineName,
		"",
		[]string{"sh"},
		[]string{
			fmt.Sprintf("cp -r /pfs/%s /pfs/out", dataRepo),
		},
		&pps.ParallelismSpec{
			Constant: 1,
		},
		client.NewAtomInput(dataRepo, "/*"),
		"",
		false,
	))
	// Do commit to repo
	commit, err := c.StartCommit(dataRepo, "master")
	require.NoError(t, err)
	for i := 0; i < 100; i++ {
		_, err = c.PutFile(
			dataRepo,
			commit.ID,
			fmt.Sprintf("file%d", i),
			strings.NewReader(strings.Repeat("foo\n", 10000)),
		)
		require.NoError(t, err)
	}
	require.NoError(t, c.FinishCommit(dataRepo, commit.ID))
	commitIter, err := c.FlushCommit([]*pfs.Commit{commit}, nil)
	require.NoError(t, err)
	require.Equal(t, 1, len(collectCommitInfos(t, commitIter)))
}

func TestPipelineUniqueness(t *testing.T) {
	if testing.Short() {
		t.Skip("Skipping integration tests in short mode")
	}
	t.Parallel()
	c := getPachClient(t)

	repo := uniqueString("data")
	require.NoError(t, c.CreateRepo(repo))
	pipelineName := uniqueString("pipeline")
	require.NoError(t, c.CreatePipeline(
		pipelineName,
		"",
		[]string{"bash"},
		[]string{""},
		&pps.ParallelismSpec{
			Constant: 1,
		},
		client.NewAtomInput(repo, "/"),
		"",
		false,
	))
	err := c.CreatePipeline(
		pipelineName,
		"",
		[]string{"bash"},
		[]string{""},
		&pps.ParallelismSpec{
			Constant: 1,
		},
		client.NewAtomInput(repo, "/"),
		"",
		false,
	)
	require.YesError(t, err)
	require.Matches(t, "pipeline .*? already exists", err.Error())
}

func TestUpdatePipeline(t *testing.T) {
	if testing.Short() {
		t.Skip("Skipping integration tests in short mode")
	}
	t.Parallel()
	c := getPachClient(t)
	// create repos
	dataRepo := uniqueString("TestUpdatePipeline_data")
	require.NoError(t, c.CreateRepo(dataRepo))
	pipelineName := uniqueString("TestUpdatePipeline_pipeline")
	require.NoError(t, c.CreatePipeline(
		pipelineName,
		"",
		[]string{"bash"},
		[]string{"echo foo >/pfs/out/file"},
		&pps.ParallelismSpec{
			Constant: 1,
		},
		client.NewAtomInput(dataRepo, "/*"),
		"",
		false,
	))

	_, err := c.StartCommit(dataRepo, "master")
	require.NoError(t, err)
	_, err = c.PutFile(dataRepo, "master", "file", strings.NewReader("1"))
	require.NoError(t, err)
	require.NoError(t, c.FinishCommit(dataRepo, "master"))

	iter, err := c.SubscribeCommit(pipelineName, "master", "")
	require.NoError(t, err)

	_, err = iter.Next()
	require.NoError(t, err)
	var buffer bytes.Buffer
	require.NoError(t, c.GetFile(pipelineName, "master", "file", 0, 0, &buffer))
	require.Equal(t, "foo\n", buffer.String())

	// Update the pipeline, this will not create a new pipeline as reprocess
	// isn't set to true.
	require.NoError(t, c.CreatePipeline(
		pipelineName,
		"",
		[]string{"bash"},
		[]string{"echo bar >/pfs/out/file"},
		&pps.ParallelismSpec{
			Constant: 1,
		},
		client.NewAtomInput(dataRepo, "/*"),
		"",
		true,
	))

	_, err = c.StartCommit(dataRepo, "master")
	require.NoError(t, err)
	_, err = c.PutFile(dataRepo, "master", "file", strings.NewReader("2"))
	require.NoError(t, err)
	require.NoError(t, c.FinishCommit(dataRepo, "master"))

	_, err = iter.Next()
	require.NoError(t, err)
	buffer.Reset()
	require.NoError(t, c.GetFile(pipelineName, "master", "file", 0, 0, &buffer))
	require.Equal(t, "bar\n", buffer.String())

	_, err = c.PpsAPIClient.CreatePipeline(
		context.Background(),
		&pps.CreatePipelineRequest{
			Pipeline: client.NewPipeline(pipelineName),
			Transform: &pps.Transform{
				Cmd:   []string{"bash"},
				Stdin: []string{"echo buzz >/pfs/out/file"},
			},
			ParallelismSpec: &pps.ParallelismSpec{
				Constant: 1,
			},
			Input:     client.NewAtomInput(dataRepo, "/*"),
			Update:    true,
			Reprocess: true,
		})
	require.NoError(t, err)

	_, err = iter.Next()
	require.NoError(t, err)
	buffer.Reset()
	require.NoError(t, c.GetFile(pipelineName, "master", "file", 0, 0, &buffer))
	require.Equal(t, "buzz\n", buffer.String())
}

func TestStopPipeline(t *testing.T) {
	if testing.Short() {
		t.Skip("Skipping integration tests in short mode")
	}
	t.Parallel()
	c := getPachClient(t)
	// create repos
	dataRepo := uniqueString("TestPipeline_data")
	require.NoError(t, c.CreateRepo(dataRepo))
	// create pipeline
	pipelineName := uniqueString("pipeline")
	require.NoError(t, c.CreatePipeline(
		pipelineName,
		"",
		[]string{"cp", path.Join("/pfs", dataRepo, "file"), "/pfs/out/file"},
		nil,
		&pps.ParallelismSpec{
			Constant: 1,
		},
		client.NewAtomInput(dataRepo, "/*"),
		"",
		false,
	))
	require.NoError(t, c.StopPipeline(pipelineName))
	// Do first commit to repo
	commit1, err := c.StartCommit(dataRepo, "master")
	require.NoError(t, err)
	_, err = c.PutFile(dataRepo, commit1.ID, "file", strings.NewReader("foo\n"))
	require.NoError(t, err)
	require.NoError(t, c.FinishCommit(dataRepo, commit1.ID))
	// wait for 10 seconds and check that no commit has been outputted
	time.Sleep(10 * time.Second)
	commits, err := c.ListCommit(pipelineName, "", "", 0)
	require.NoError(t, err)
	require.Equal(t, len(commits), 0)
	require.NoError(t, c.StartPipeline(pipelineName))
	commitIter, err := c.FlushCommit([]*pfs.Commit{commit1}, nil)
	require.NoError(t, err)
	commitInfos := collectCommitInfos(t, commitIter)
	require.Equal(t, 1, len(commitInfos))
	var buffer bytes.Buffer
	require.NoError(t, c.GetFile(pipelineName, commitInfos[0].Commit.ID, "file", 0, 0, &buffer))
	require.Equal(t, "foo\n", buffer.String())
}

func TestPipelineAutoScaledown(t *testing.T) {
	if testing.Short() {
		t.Skip("Skipping integration tests in short mode")
	}
	t.Parallel()

	c := getPachClient(t)
	// create repos
	dataRepo := uniqueString("TestPipelineAutoScaleDown")
	require.NoError(t, c.CreateRepo(dataRepo))
	// create pipeline
	pipelineName := uniqueString("pipeline-auto-scaledown")
	parallelism := 4
	scaleDownThreshold := time.Duration(10 * time.Second)
	_, err := c.PpsAPIClient.CreatePipeline(
		context.Background(),
		&pps.CreatePipelineRequest{
			Pipeline: client.NewPipeline(pipelineName),
			Transform: &pps.Transform{
				Cmd: []string{"sh"},
				Stdin: []string{
					"echo success",
				},
			},
			ParallelismSpec: &pps.ParallelismSpec{
				Constant: uint64(parallelism),
			},
			ResourceSpec: &pps.ResourceSpec{
				Memory: "100M",
			},
			Inputs: []*pps.PipelineInput{{
				Repo: &pfs.Repo{Name: dataRepo},
				Glob: "/",
			}},
			ScaleDownThreshold: types.DurationProto(scaleDownThreshold),
		})
	require.NoError(t, err)

	pipelineInfo, err := c.InspectPipeline(pipelineName)
	require.NoError(t, err)

	// Wait for the pipeline to scale down
<<<<<<< HEAD
	b := backoff.NewInfiniteBackOff()
	b.MaxElapsedTime = scaleDownThreshold + 30*time.Second
	checkScaleDown := func() error {
=======
	b := backoff.NewTestingBackOff()
	require.NoError(t, backoff.Retry(func() error {
>>>>>>> e4c55b69
		rc, err := pipelineRc(t, pipelineInfo)
		if err != nil {
			return err
		}
		if rc.Spec.Replicas != 1 {
			return fmt.Errorf("rc.Spec.Replicas should be 1")
		}
		if !rc.Spec.Template.Spec.Containers[0].Resources.Requests.Memory().IsZero() {
			return fmt.Errorf("resource requests should be zero when the pipeline is in scale-down mode")
		}
		return nil
	}
	require.NoError(t, backoff.Retry(checkScaleDown, b))

	// Trigger a job
	commit, err := c.StartCommit(dataRepo, "master")
	require.NoError(t, err)
	_, err = c.PutFile(dataRepo, commit.ID, "file", strings.NewReader("foo\n"))
	require.NoError(t, err)
	require.NoError(t, c.FinishCommit(dataRepo, commit.ID))
	commitIter, err := c.FlushCommit([]*pfs.Commit{commit}, nil)
	require.NoError(t, err)
	commitInfos := collectCommitInfos(t, commitIter)
	require.Equal(t, 1, len(commitInfos))
	rc, err := pipelineRc(t, pipelineInfo)
	require.NoError(t, err)
	require.Equal(t, parallelism, int(rc.Spec.Replicas))
	// Check that the resource requests have been reset
	require.Equal(t, "100M", rc.Spec.Template.Spec.Containers[0].Resources.Requests.Memory().String())

	// Once the job finishes, the pipeline will scale down again
	b.Reset()
	require.NoError(t, backoff.Retry(checkScaleDown, b))
}

func TestPipelineEnv(t *testing.T) {
	if testing.Short() {
		t.Skip("Skipping integration tests in short mode")
	}
	t.Parallel()

	// make a secret to reference
	k := getKubeClient(t)
	secretName := uniqueString("test-secret")
	_, err := k.Secrets(api.NamespaceDefault).Create(
		&api.Secret{
			ObjectMeta: api.ObjectMeta{
				Name: secretName,
			},
			Data: map[string][]byte{
				"foo": []byte("foo\n"),
			},
		},
	)
	require.NoError(t, err)
	c := getPachClient(t)
	// create repos
	dataRepo := uniqueString("TestPipelineEnv_data")
	require.NoError(t, c.CreateRepo(dataRepo))
	// create pipeline
	pipelineName := uniqueString("pipeline")
	_, err = c.PpsAPIClient.CreatePipeline(
		context.Background(),
		&pps.CreatePipelineRequest{
			Pipeline: client.NewPipeline(pipelineName),
			Transform: &pps.Transform{
				Cmd: []string{"sh"},
				Stdin: []string{
					"ls /var/secret",
					"cat /var/secret/foo > /pfs/out/foo",
					"echo $bar> /pfs/out/bar",
				},
				Env: map[string]string{"bar": "bar"},
				Secrets: []*pps.Secret{
					{
						Name:      secretName,
						MountPath: "/var/secret",
					},
				},
			},
			ParallelismSpec: &pps.ParallelismSpec{
				Constant: 1,
			},
			Inputs: []*pps.PipelineInput{{
				Repo: &pfs.Repo{Name: dataRepo},
				Glob: "/*",
			}},
		})
	require.NoError(t, err)
	// Do first commit to repo
	commit, err := c.StartCommit(dataRepo, "master")
	require.NoError(t, err)
	_, err = c.PutFile(dataRepo, commit.ID, "file", strings.NewReader("foo\n"))
	require.NoError(t, err)
	require.NoError(t, c.FinishCommit(dataRepo, commit.ID))
	commitIter, err := c.FlushCommit([]*pfs.Commit{commit}, nil)
	require.NoError(t, err)
	commitInfos := collectCommitInfos(t, commitIter)
	require.Equal(t, 1, len(commitInfos))
	var buffer bytes.Buffer
	require.NoError(t, c.GetFile(pipelineName, commitInfos[0].Commit.ID, "foo", 0, 0, &buffer))
	require.Equal(t, "foo\n", buffer.String())
	buffer = bytes.Buffer{}
	require.NoError(t, c.GetFile(pipelineName, commitInfos[0].Commit.ID, "bar", 0, 0, &buffer))
	require.Equal(t, "bar\n", buffer.String())
}

func TestPipelineWithFullObjects(t *testing.T) {
	if testing.Short() {
		t.Skip("Skipping integration tests in short mode")
	}
	t.Parallel()
	c := getPachClient(t)
	// create repos
	dataRepo := uniqueString("TestPipeline_data")
	require.NoError(t, c.CreateRepo(dataRepo))
	// create pipeline
	pipelineName := uniqueString("pipeline")
	require.NoError(t, c.CreatePipeline(
		pipelineName,
		"",
		[]string{"cp", path.Join("/pfs", dataRepo, "file"), "/pfs/out/file"},
		nil,
		&pps.ParallelismSpec{
			Constant: 1,
		},
		client.NewAtomInput(dataRepo, "/*"),
		"",
		false,
	))
	// Do first commit to repo
	commit1, err := c.StartCommit(dataRepo, "master")
	require.NoError(t, err)
	_, err = c.PutFile(dataRepo, commit1.ID, "file", strings.NewReader("foo\n"))
	require.NoError(t, err)
	require.NoError(t, c.FinishCommit(dataRepo, commit1.ID))
	commitInfoIter, err := c.FlushCommit([]*pfs.Commit{client.NewCommit(dataRepo, commit1.ID)}, nil)
	require.NoError(t, err)
	commitInfos := collectCommitInfos(t, commitInfoIter)
	require.Equal(t, 1, len(commitInfos))
	var buffer bytes.Buffer
	require.NoError(t, c.GetFile(commitInfos[0].Commit.Repo.Name, commitInfos[0].Commit.ID, "file", 0, 0, &buffer))
	require.Equal(t, "foo\n", buffer.String())
	// Do second commit to repo
	commit2, err := c.StartCommit(dataRepo, "master")
	require.NoError(t, err)
	_, err = c.PutFile(dataRepo, commit2.ID, "file", strings.NewReader("bar\n"))
	require.NoError(t, err)
	require.NoError(t, c.FinishCommit(dataRepo, commit2.ID))
	commitInfoIter, err = c.FlushCommit([]*pfs.Commit{client.NewCommit(dataRepo, "master")}, nil)
	require.NoError(t, err)
	commitInfos = collectCommitInfos(t, commitInfoIter)
	require.Equal(t, 1, len(commitInfos))
	buffer = bytes.Buffer{}
	require.NoError(t, c.GetFile(commitInfos[0].Commit.Repo.Name, commitInfos[0].Commit.ID, "file", 0, 0, &buffer))
	require.Equal(t, "foo\nbar\n", buffer.String())
}

func TestPipelineWithExistingInputCommits(t *testing.T) {
	if testing.Short() {
		t.Skip("Skipping integration tests in short mode")
	}
	t.Parallel()
	c := getPachClient(t)
	// create repos
	dataRepo := uniqueString("TestPipeline_data")
	require.NoError(t, c.CreateRepo(dataRepo))
	// Do first commit to repo
	commit1, err := c.StartCommit(dataRepo, "master")
	require.NoError(t, err)
	_, err = c.PutFile(dataRepo, commit1.ID, "file", strings.NewReader("foo\n"))
	require.NoError(t, err)
	require.NoError(t, c.FinishCommit(dataRepo, commit1.ID))
	// Do second commit to repo
	commit2, err := c.StartCommit(dataRepo, "master")
	require.NoError(t, err)
	_, err = c.PutFile(dataRepo, commit2.ID, "file", strings.NewReader("bar\n"))
	require.NoError(t, err)
	require.NoError(t, c.FinishCommit(dataRepo, commit2.ID))
	// create pipeline
	pipelineName := uniqueString("pipeline")
	require.NoError(t, c.CreatePipeline(
		pipelineName,
		"",
		[]string{"cp", path.Join("/pfs", dataRepo, "file"), "/pfs/out/file"},
		nil,
		&pps.ParallelismSpec{
			Constant: 1,
		},
		client.NewAtomInput(dataRepo, "/*"),
		"",
		false,
	))

	commitInfoIter, err := c.FlushCommit([]*pfs.Commit{client.NewCommit(dataRepo, "master")}, nil)
	require.NoError(t, err)
	commitInfos := collectCommitInfos(t, commitInfoIter)
	require.Equal(t, 1, len(commitInfos))
	buffer := bytes.Buffer{}
	require.NoError(t, c.GetFile(commitInfos[0].Commit.Repo.Name, commitInfos[0].Commit.ID, "file", 0, 0, &buffer))
	require.Equal(t, "foo\nbar\n", buffer.String())

	// Make sure that we got two output commits
	commitInfos, err = c.ListCommit(pipelineName, "master", "", 0)
	require.NoError(t, err)
	require.Equal(t, 2, len(commitInfos))
}

func TestPipelineThatSymlinks(t *testing.T) {
	if testing.Short() {
		t.Skip("Skipping integration tests in short mode")
	}
	t.Parallel()
	c := getPachClient(t)

	// create repos
	dataRepo := uniqueString("TestPipeline_data")
	require.NoError(t, c.CreateRepo(dataRepo))

	// create pipeline
	pipelineName := uniqueString("pipeline")
	require.NoError(t, c.CreatePipeline(
		pipelineName,
		"",
		[]string{"bash"},
		[]string{
			// Symlinks to input files
			fmt.Sprintf("ln -s /pfs/%s/foo /pfs/out/foo", dataRepo),
			fmt.Sprintf("ln -s /pfs/%s/dir1/bar /pfs/out/bar", dataRepo),
			"mkdir /pfs/out/dir",
			fmt.Sprintf("ln -s /pfs/%s/dir2 /pfs/out/dir/dir2", dataRepo),
			// Symlinks to external files
			"echo buzz > /tmp/buzz",
			"ln -s /tmp/buzz /pfs/out/buzz",
		},
		&pps.ParallelismSpec{
			Constant: 1,
		},
		client.NewAtomInput(dataRepo, "/"),
		"",
		false,
	))

	// Do first commit to repo
	commit, err := c.StartCommit(dataRepo, "master")
	require.NoError(t, err)
	_, err = c.PutFile(dataRepo, commit.ID, "foo", strings.NewReader("foo"))
	require.NoError(t, err)
	_, err = c.PutFile(dataRepo, commit.ID, "dir1/bar", strings.NewReader("bar"))
	require.NoError(t, err)
	_, err = c.PutFile(dataRepo, commit.ID, "dir2/foo", strings.NewReader("foo"))
	require.NoError(t, err)
	require.NoError(t, c.FinishCommit(dataRepo, commit.ID))

	commitInfoIter, err := c.FlushCommit([]*pfs.Commit{client.NewCommit(dataRepo, "master")}, nil)
	require.NoError(t, err)
	commitInfos := collectCommitInfos(t, commitInfoIter)
	require.Equal(t, 1, len(commitInfos))

	// Check that the output files are identical to the input files.
	buffer := bytes.Buffer{}
	require.NoError(t, c.GetFile(commitInfos[0].Commit.Repo.Name, commitInfos[0].Commit.ID, "foo", 0, 0, &buffer))
	require.Equal(t, "foo", buffer.String())
	buffer.Reset()
	require.NoError(t, c.GetFile(commitInfos[0].Commit.Repo.Name, commitInfos[0].Commit.ID, "bar", 0, 0, &buffer))
	require.Equal(t, "bar", buffer.String())
	buffer.Reset()
	require.NoError(t, c.GetFile(commitInfos[0].Commit.Repo.Name, commitInfos[0].Commit.ID, "dir/dir2/foo", 0, 0, &buffer))
	require.Equal(t, "foo", buffer.String())
	buffer.Reset()
	require.NoError(t, c.GetFile(commitInfos[0].Commit.Repo.Name, commitInfos[0].Commit.ID, "buzz", 0, 0, &buffer))
	require.Equal(t, "buzz\n", buffer.String())

	// Make sure that we skipped the upload by checking that the input file
	// and the output file have the same object refs.
	inputFooFileInfo, err := c.InspectFile(dataRepo, commit.ID, "foo")
	require.NoError(t, err)
	outputFooFileInfo, err := c.InspectFile(pipelineName, commitInfos[0].Commit.ID, "foo")
	require.NoError(t, err)
	require.Equal(t, inputFooFileInfo.Objects, outputFooFileInfo.Objects)
	inputFooFileInfo, err = c.InspectFile(dataRepo, commit.ID, "dir1/bar")
	require.NoError(t, err)
	outputFooFileInfo, err = c.InspectFile(pipelineName, commitInfos[0].Commit.ID, "bar")
	require.NoError(t, err)
	require.Equal(t, inputFooFileInfo.Objects, outputFooFileInfo.Objects)
	inputFooFileInfo, err = c.InspectFile(dataRepo, commit.ID, "dir2/foo")
	require.NoError(t, err)
	outputFooFileInfo, err = c.InspectFile(pipelineName, commitInfos[0].Commit.ID, "dir/dir2/foo")
	require.NoError(t, err)
	require.Equal(t, inputFooFileInfo.Objects, outputFooFileInfo.Objects)
}

// TestChainedPipelines tracks https://github.com/pachyderm/pachyderm/issues/797
func TestChainedPipelines(t *testing.T) {
	if testing.Short() {
		t.Skip("Skipping integration tests in short mode")
	}
	t.Parallel()
	c := getPachClient(t)
	aRepo := uniqueString("A")
	require.NoError(t, c.CreateRepo(aRepo))

	dRepo := uniqueString("D")
	require.NoError(t, c.CreateRepo(dRepo))

	aCommit, err := c.StartCommit(aRepo, "master")
	require.NoError(t, err)
	_, err = c.PutFile(aRepo, "master", "file", strings.NewReader("foo\n"))
	require.NoError(t, err)
	require.NoError(t, c.FinishCommit(aRepo, "master"))

	dCommit, err := c.StartCommit(dRepo, "master")
	require.NoError(t, err)
	_, err = c.PutFile(dRepo, "master", "file", strings.NewReader("bar\n"))
	require.NoError(t, err)
	require.NoError(t, c.FinishCommit(dRepo, "master"))

	bPipeline := uniqueString("B")
	require.NoError(t, c.CreatePipeline(
		bPipeline,
		"",
		[]string{"cp", path.Join("/pfs", aRepo, "file"), "/pfs/out/file"},
		nil,
		&pps.ParallelismSpec{
			Constant: 1,
		},
		client.NewAtomInput(aRepo, "/"),
		"",
		false,
	))

	cPipeline := uniqueString("C")
	require.NoError(t, c.CreatePipeline(
		cPipeline,
		"",
		[]string{"sh"},
		[]string{fmt.Sprintf("cp /pfs/%s/file /pfs/out/bFile", bPipeline),
			fmt.Sprintf("cp /pfs/%s/file /pfs/out/dFile", dRepo)},
		&pps.ParallelismSpec{
			Constant: 1,
		},
		client.NewCrossInput(
			client.NewAtomInput(bPipeline, "/"),
			client.NewAtomInput(dRepo, "/"),
		),
		"",
		false,
	))
	resultIter, err := c.FlushCommit([]*pfs.Commit{aCommit, dCommit}, nil)
	require.NoError(t, err)
	results := collectCommitInfos(t, resultIter)
	require.Equal(t, 1, len(results))
}

// DAG:
//
// A
// |
// B  E
// | /
// C
// |
// D
func TestChainedPipelinesNoDelay(t *testing.T) {
	if testing.Short() {
		t.Skip("Skipping integration tests in short mode")
	}
	t.Parallel()
	c := getPachClient(t)
	aRepo := uniqueString("A")
	require.NoError(t, c.CreateRepo(aRepo))

	eRepo := uniqueString("E")
	require.NoError(t, c.CreateRepo(eRepo))

	aCommit, err := c.StartCommit(aRepo, "master")
	require.NoError(t, err)
	_, err = c.PutFile(aRepo, "master", "file", strings.NewReader("foo\n"))
	require.NoError(t, err)
	require.NoError(t, c.FinishCommit(aRepo, "master"))

	eCommit, err := c.StartCommit(eRepo, "master")
	require.NoError(t, err)
	_, err = c.PutFile(eRepo, "master", "file", strings.NewReader("bar\n"))
	require.NoError(t, err)
	require.NoError(t, c.FinishCommit(eRepo, "master"))

	bPipeline := uniqueString("B")
	require.NoError(t, c.CreatePipeline(
		bPipeline,
		"",
		[]string{"cp", path.Join("/pfs", aRepo, "file"), "/pfs/out/file"},
		nil,
		&pps.ParallelismSpec{
			Constant: 1,
		},
		client.NewAtomInput(aRepo, "/"),
		"",
		false,
	))

	cPipeline := uniqueString("C")
	require.NoError(t, c.CreatePipeline(
		cPipeline,
		"",
		[]string{"sh"},
		[]string{fmt.Sprintf("cp /pfs/%s/file /pfs/out/bFile", bPipeline),
			fmt.Sprintf("cp /pfs/%s/file /pfs/out/eFile", eRepo)},
		&pps.ParallelismSpec{
			Constant: 1,
		},
		client.NewCrossInput(
			client.NewAtomInput(bPipeline, "/"),
			client.NewAtomInput(eRepo, "/"),
		),
		"",
		false,
	))

	dPipeline := uniqueString("D")
	require.NoError(t, c.CreatePipeline(
		dPipeline,
		"",
		[]string{"sh"},
		[]string{fmt.Sprintf("cp /pfs/%s/bFile /pfs/out/bFile", cPipeline),
			fmt.Sprintf("cp /pfs/%s/eFile /pfs/out/eFile", cPipeline)},
		&pps.ParallelismSpec{
			Constant: 1,
		},
		client.NewAtomInput(cPipeline, "/"),
		"",
		false,
	))

	resultsIter, err := c.FlushCommit([]*pfs.Commit{aCommit, eCommit}, nil)
	require.NoError(t, err)
	results := collectCommitInfos(t, resultsIter)
	require.Equal(t, 2, len(results))

	eCommit2, err := c.StartCommit(eRepo, "master")
	require.NoError(t, err)
	_, err = c.PutFile(eRepo, "master", "file", strings.NewReader("bar\n"))
	require.NoError(t, err)
	require.NoError(t, c.FinishCommit(eRepo, "master"))

	resultsIter, err = c.FlushCommit([]*pfs.Commit{eCommit2}, nil)
	require.NoError(t, err)
	results = collectCommitInfos(t, resultsIter)
	require.Equal(t, 2, len(results))

	// Get number of jobs triggered in pipeline D
	jobInfos, err := c.ListJob(dPipeline, nil)
	require.NoError(t, err)
	require.Equal(t, 2, len(jobInfos))
}

func collectCommitInfos(t testing.TB, commitInfoIter client.CommitInfoIterator) []*pfs.CommitInfo {
	var commitInfos []*pfs.CommitInfo
	for {
		commitInfo, err := commitInfoIter.Next()
		if err == io.EOF {
			return commitInfos
		}
		require.NoError(t, err)
		commitInfos = append(commitInfos, commitInfo)
	}
}

func TestParallelismSpec(t *testing.T) {
	if testing.Short() {
		t.Skip("Skipping integration tests in short mode")
	}
	kubeclient := getKubeClient(t)
	nodes, err := kubeclient.Nodes().List(api.ListOptions{})
	numNodes := len(nodes.Items)

	// Test Constant strategy
	parellelism, err := ppsserver.GetExpectedNumWorkers(getKubeClient(t), &pps.ParallelismSpec{
		Constant: 7,
	})
	require.NoError(t, err)
	require.Equal(t, 7, parellelism)

	// Coefficient == 1 (basic test)
	// TODO(msteffen): This test can fail when run against cloud providers, if the
	// remote cluster has more than one node (in which case "Coefficient: 1" will
	// cause more than 1 worker to start)
	parellelism, err = ppsserver.GetExpectedNumWorkers(kubeclient, &pps.ParallelismSpec{
		Coefficient: 1,
	})
	require.NoError(t, err)
	require.Equal(t, numNodes, parellelism)

	// Coefficient > 1
	parellelism, err = ppsserver.GetExpectedNumWorkers(kubeclient, &pps.ParallelismSpec{
		Coefficient: 2,
	})
	require.NoError(t, err)
	require.Equal(t, 2*numNodes, parellelism)

	// Make sure we start at least one worker
	parellelism, err = ppsserver.GetExpectedNumWorkers(kubeclient, &pps.ParallelismSpec{
		Coefficient: 0.01,
	})
	require.NoError(t, err)
	require.Equal(t, 1, parellelism)

	// Test 0-initialized JobSpec
	parellelism, err = ppsserver.GetExpectedNumWorkers(kubeclient, &pps.ParallelismSpec{})
	require.NoError(t, err)
	require.Equal(t, numNodes, parellelism)

	// Test nil JobSpec
	parellelism, err = ppsserver.GetExpectedNumWorkers(kubeclient, nil)
	require.NoError(t, err)
	require.Equal(t, numNodes, parellelism)
}

func TestPipelineJobDeletion(t *testing.T) {
	if testing.Short() {
		t.Skip("Skipping integration tests in short mode")
	}
	t.Parallel()

	c := getPachClient(t)
	// create repos
	dataRepo := uniqueString("TestPipeline_data")
	require.NoError(t, c.CreateRepo(dataRepo))
	// create pipeline
	pipelineName := uniqueString("pipeline")
	require.NoError(t, c.CreatePipeline(
		pipelineName,
		"",
		[]string{"cp", path.Join("/pfs", dataRepo, "file"), "/pfs/out/file"},
		nil,
		&pps.ParallelismSpec{
			Constant: 1,
		},
		client.NewAtomInput(dataRepo, "/"),
		"",
		false,
	))

	commit, err := c.StartCommit(dataRepo, "master")
	require.NoError(t, err)
	_, err = c.PutFile(dataRepo, commit.ID, "file", strings.NewReader("foo\n"))
	require.NoError(t, err)
	require.NoError(t, c.FinishCommit(dataRepo, commit.ID))

	commitIter, err := c.FlushCommit([]*pfs.Commit{commit}, nil)
	require.NoError(t, err)

	_, err = commitIter.Next()
	require.NoError(t, err)

	// Now delete the corresponding job
	jobInfos, err := c.ListJob(pipelineName, nil)
	require.NoError(t, err)
	require.Equal(t, 1, len(jobInfos))
	err = c.DeleteJob(jobInfos[0].Job.ID)
	require.NoError(t, err)
}

func TestStopJob(t *testing.T) {
	if testing.Short() {
		t.Skip("Skipping integration tests in short mode")
	}
	t.Parallel()

	c := getPachClient(t)
	// create repos
	dataRepo := uniqueString("TestStopJob")
	require.NoError(t, c.CreateRepo(dataRepo))
	// create pipeline
	pipelineName := uniqueString("pipeline-stop-job")
	require.NoError(t, c.CreatePipeline(
		pipelineName,
		"",
		[]string{"sleep", "20"},
		nil,
		&pps.ParallelismSpec{
			Constant: 1,
		},
		client.NewAtomInput(dataRepo, "/"),
		"",
		false,
	))

	// Create two input commits to trigger two jobs.
	// We will stop the first job midway through, and assert that the
	// second job finishes.
	commit1, err := c.StartCommit(dataRepo, "master")
	require.NoError(t, err)
	_, err = c.PutFile(dataRepo, commit1.ID, "file", strings.NewReader("foo\n"))
	require.NoError(t, err)
	require.NoError(t, c.FinishCommit(dataRepo, commit1.ID))

	commit2, err := c.StartCommit(dataRepo, "master")
	require.NoError(t, err)
	_, err = c.PutFile(dataRepo, commit2.ID, "file", strings.NewReader("foo\n"))
	require.NoError(t, err)
	require.NoError(t, c.FinishCommit(dataRepo, commit2.ID))

	var jobID string
	b := backoff.NewTestingBackOff()
	require.NoError(t, backoff.Retry(func() error {
		jobInfos, err := c.ListJob(pipelineName, nil)
		require.NoError(t, err)
		if len(jobInfos) != 1 {
			return fmt.Errorf("len(jobInfos) should be 1")
		}
		jobID = jobInfos[0].Job.ID
		if pps.JobState_JOB_RUNNING != jobInfos[0].State {
			return fmt.Errorf("jobInfos[0] has the wrong state")
		}
		return nil
	}, b))

	// Now stop the first job
	err = c.StopJob(jobID)
	require.NoError(t, err)
	jobInfo, err := c.InspectJob(jobID, true)
	require.NoError(t, err)
	require.Equal(t, pps.JobState_JOB_KILLED, jobInfo.State)

	b.Reset()
	// Check that the second job completes
	require.NoError(t, backoff.Retry(func() error {
		jobInfos, err := c.ListJob(pipelineName, nil)
		require.NoError(t, err)
		if len(jobInfos) != 2 {
			return fmt.Errorf("len(jobInfos) should be 2")
		}
		jobID = jobInfos[0].Job.ID
		return nil
	}, b))
	jobInfo, err = c.InspectJob(jobID, true)
	require.NoError(t, err)
	require.Equal(t, pps.JobState_JOB_SUCCESS, jobInfo.State)
}

func TestGetLogs(t *testing.T) {
	if testing.Short() {
		t.Skip("Skipping integration tests in short mode")
	}
	t.Parallel()

	c := getPachClient(t)
	// create repos
	dataRepo := uniqueString("data")
	require.NoError(t, c.CreateRepo(dataRepo))
	// create pipeline
	pipelineName := uniqueString("pipeline")
	require.NoError(t, c.CreatePipeline(
		pipelineName,
		"",
		[]string{"sh"},
		[]string{
			fmt.Sprintf("cp /pfs/%s/file /pfs/out/file", dataRepo),
			"echo foo",
			"echo foo",
		},
		&pps.ParallelismSpec{
			Constant: 1,
		},
		client.NewAtomInput(dataRepo, "/*"),
		"",
		false,
	))

	// Commit data to repo and flush commit
	commit, err := c.StartCommit(dataRepo, "")
	require.NoError(t, err)
	_, err = c.PutFile(dataRepo, commit.ID, "file", strings.NewReader("foo\n"))
	require.NoError(t, err)
	require.NoError(t, c.FinishCommit(dataRepo, commit.ID))
	require.NoError(t, c.SetBranch(dataRepo, commit.ID, "master"))
	commitIter, err := c.FlushCommit([]*pfs.Commit{commit}, nil)
	require.NoError(t, err)
	_, err = commitIter.Next()
	require.NoError(t, err)

	// List output commits, to make sure one exists?
	commits, err := c.ListCommitByRepo(pipelineName)
	require.NoError(t, err)
	require.True(t, len(commits) == 1)

	// Get logs from pipeline, using pipeline
	iter := c.GetLogs(pipelineName, "", nil, false)
	var numLogs int
	for iter.Next() {
		numLogs++
		require.True(t, iter.Message().Message != "")
	}
	require.True(t, numLogs > 0)
	require.NoError(t, iter.Err())

	// Get logs from pipeline, using a pipeline that doesn't exist. There should
	// be an error
	iter = c.GetLogs("__DOES_NOT_EXIST__", "", nil, false)
	require.False(t, iter.Next())
	require.YesError(t, iter.Err())
	require.Matches(t, "could not get", iter.Err().Error())

	// Get logs from pipeline, using job
	// (1) Get job ID, from pipeline that just ran
	jobInfos, err := c.ListJob(pipelineName, nil)
	require.NoError(t, err)
	require.True(t, len(jobInfos) == 1)
	// (2) Get logs using extracted job ID
	// wait for logs to be collected
	time.Sleep(10 * time.Second)
	iter = c.GetLogs("", jobInfos[0].Job.ID, nil, false)
	numLogs = 0
	for iter.Next() {
		numLogs++
		require.True(t, iter.Message().Message != "")
	}
	// Make sure that we've seen some logs
	require.True(t, numLogs > 0)
	require.NoError(t, iter.Err())

	// Get logs from pipeline, using a job that doesn't exist. There should
	// be an error
	iter = c.GetLogs("", "__DOES_NOT_EXIST__", nil, false)
	require.False(t, iter.Next())
	require.YesError(t, iter.Err())
	require.Matches(t, "could not get", iter.Err().Error())

	// Filter logs based on input (using file that exists). Get logs using file
	// path, hex hash, and base64 hash, and make sure you get the same log lines
	fileInfo, err := c.InspectFile(dataRepo, commit.ID, "/file")
	require.NoError(t, err)

	// TODO(msteffen) This code shouldn't be wrapped in a backoff, but for some
	// reason GetLogs is not yet 100% consistent. This reduces flakes in testing.
	require.NoError(t, backoff.Retry(func() error {
		pathLog := c.GetLogs("", jobInfos[0].Job.ID, []string{"/file"}, false)

		hexHash := "19fdf57bdf9eb5a9602bfa9c0e6dd7ed3835f8fd431d915003ea82747707be66"
		require.Equal(t, hexHash, hex.EncodeToString(fileInfo.Hash)) // sanity-check test
		hexLog := c.GetLogs("", jobInfos[0].Job.ID, []string{hexHash}, false)

		base64Hash := "Gf31e9+etalgK/qcDm3X7Tg1+P1DHZFQA+qCdHcHvmY="
		require.Equal(t, base64Hash, base64.StdEncoding.EncodeToString(fileInfo.Hash))
		base64Log := c.GetLogs("", jobInfos[0].Job.ID, []string{base64Hash}, false)

		numLogs = 0
		for {
			havePathLog, haveHexLog, haveBase64Log := pathLog.Next(), hexLog.Next(), base64Log.Next()
			if havePathLog != haveHexLog || haveHexLog != haveBase64Log {
				return fmt.Errorf("Unequal log lengths")
			}
			if !havePathLog {
				break
			}
			numLogs++
			if pathLog.Message().Message != hexLog.Message().Message ||
				hexLog.Message().Message != base64Log.Message().Message {
				return fmt.Errorf(
					"unequal logs, pathLogs: \"%s\" hexLog: \"%s\" base64Log: \"%s\"",
					pathLog.Message().Message,
					hexLog.Message().Message,
					base64Log.Message().Message)
			}
		}
		for _, logsiter := range []*client.LogsIter{pathLog, hexLog, base64Log} {
			if logsiter.Err() != nil {
				return logsiter.Err()
			}
		}
		if numLogs == 0 {
			return fmt.Errorf("no logs found")
		}
		return nil
	}, backoff.NewTestingBackOff()))

	// Filter logs based on input (using file that doesn't exist). There should
	// be no logs
	iter = c.GetLogs("", jobInfos[0].Job.ID, []string{"__DOES_NOT_EXIST__"}, false)
	require.False(t, iter.Next())
	require.NoError(t, iter.Err())
}

func TestPfsPutFile(t *testing.T) {
	if testing.Short() {
		t.Skip("Skipping integration tests in short mode")
	}
	t.Parallel()

	c := getPachClient(t)
	// create repos
	repo1 := uniqueString("TestPfsPutFile1")
	require.NoError(t, c.CreateRepo(repo1))
	repo2 := uniqueString("TestPfsPutFile2")
	require.NoError(t, c.CreateRepo(repo2))

	commit1, err := c.StartCommit(repo1, "")
	require.NoError(t, err)
	_, err = c.PutFile(repo1, commit1.ID, "file1", strings.NewReader("foo\n"))
	require.NoError(t, err)
	_, err = c.PutFile(repo1, commit1.ID, "file2", strings.NewReader("bar\n"))
	require.NoError(t, err)
	_, err = c.PutFile(repo1, commit1.ID, "dir1/file3", strings.NewReader("fizz\n"))
	require.NoError(t, err)
	for i := 0; i < 100; i++ {
		_, err = c.PutFile(repo1, commit1.ID, fmt.Sprintf("dir1/dir2/file%d", i), strings.NewReader(fmt.Sprintf("content%d\n", i)))
		require.NoError(t, err)
	}
	require.NoError(t, c.FinishCommit(repo1, commit1.ID))

	commit2, err := c.StartCommit(repo2, "")
	require.NoError(t, err)
	err = c.PutFileURL(repo2, commit2.ID, "file", fmt.Sprintf("pfs://0.0.0.0:650/%s/%s/file1", repo1, commit1.ID), false)
	require.NoError(t, err)
	require.NoError(t, c.FinishCommit(repo2, commit2.ID))
	var buf bytes.Buffer
	require.NoError(t, c.GetFile(repo2, commit2.ID, "file", 0, 0, &buf))
	require.Equal(t, "foo\n", buf.String())

	commit3, err := c.StartCommit(repo2, "")
	require.NoError(t, err)
	err = c.PutFileURL(repo2, commit3.ID, "", fmt.Sprintf("pfs://0.0.0.0:650/%s/%s", repo1, commit1.ID), true)
	require.NoError(t, err)
	require.NoError(t, c.FinishCommit(repo2, commit3.ID))
	buf = bytes.Buffer{}
	require.NoError(t, c.GetFile(repo2, commit3.ID, "file1", 0, 0, &buf))
	require.Equal(t, "foo\n", buf.String())
	buf = bytes.Buffer{}
	require.NoError(t, c.GetFile(repo2, commit3.ID, "file2", 0, 0, &buf))
	require.Equal(t, "bar\n", buf.String())
	buf = bytes.Buffer{}
	require.NoError(t, c.GetFile(repo2, commit3.ID, "dir1/file3", 0, 0, &buf))
	require.Equal(t, "fizz\n", buf.String())
	for i := 0; i < 100; i++ {
		buf = bytes.Buffer{}
		require.NoError(t, c.GetFile(repo2, commit3.ID, fmt.Sprintf("dir1/dir2/file%d", i), 0, 0, &buf))
		require.Equal(t, fmt.Sprintf("content%d\n", i), buf.String())
	}
}

func TestAllDatumsAreProcessed(t *testing.T) {
	if testing.Short() {
		t.Skip("Skipping integration tests in short mode")
	}
	t.Parallel()
	c := getPachClient(t)

	dataRepo1 := uniqueString("TestAllDatumsAreProcessed_data1")
	require.NoError(t, c.CreateRepo(dataRepo1))
	dataRepo2 := uniqueString("TestAllDatumsAreProcessed_data2")
	require.NoError(t, c.CreateRepo(dataRepo2))

	commit1, err := c.StartCommit(dataRepo1, "master")
	require.NoError(t, err)
	_, err = c.PutFile(dataRepo1, "master", "file1", strings.NewReader("foo\n"))
	require.NoError(t, err)
	_, err = c.PutFile(dataRepo1, "master", "file2", strings.NewReader("foo\n"))
	require.NoError(t, err)
	require.NoError(t, c.FinishCommit(dataRepo1, "master"))

	commit2, err := c.StartCommit(dataRepo2, "master")
	require.NoError(t, err)
	_, err = c.PutFile(dataRepo2, "master", "file1", strings.NewReader("foo\n"))
	require.NoError(t, err)
	_, err = c.PutFile(dataRepo2, "master", "file2", strings.NewReader("foo\n"))
	require.NoError(t, err)
	require.NoError(t, c.FinishCommit(dataRepo2, "master"))

	require.NoError(t, c.CreatePipeline(
		uniqueString("TestAllDatumsAreProcessed_pipelines"),
		"",
		[]string{"bash"},
		[]string{
			fmt.Sprintf("cat /pfs/%s/* /pfs/%s/* > /pfs/out/file", dataRepo1, dataRepo2),
		},
		nil,
		client.NewCrossInput(
			client.NewAtomInput(dataRepo1, "/*"),
			client.NewAtomInput(dataRepo2, "/*"),
		),
		"",
		false,
	))

	commitIter, err := c.FlushCommit([]*pfs.Commit{commit1, commit2}, nil)
	require.NoError(t, err)
	commitInfos := collectCommitInfos(t, commitIter)
	require.Equal(t, 1, len(commitInfos))

	var buf bytes.Buffer
	require.NoError(t, c.GetFile(commitInfos[0].Commit.Repo.Name, commitInfos[0].Commit.ID, "file", 0, 0, &buf))
	// should be 8 because each file gets copied twice due to cross product
	require.Equal(t, strings.Repeat("foo\n", 8), buf.String())
}

func TestDatumStatusRestart(t *testing.T) {
	if testing.Short() {
		t.Skip("Skipping integration tests in short mode")
	}
	t.Parallel()
	c := getPachClient(t)

	dataRepo := uniqueString("TestDatumDedup_data")
	require.NoError(t, c.CreateRepo(dataRepo))

	commit1, err := c.StartCommit(dataRepo, "master")
	require.NoError(t, err)
	_, err = c.PutFile(dataRepo, commit1.ID, "file", strings.NewReader("foo"))
	require.NoError(t, err)
	require.NoError(t, c.FinishCommit(dataRepo, commit1.ID))

	pipeline := uniqueString("pipeline")
	// This pipeline sleeps for 20 secs per datum
	require.NoError(t, c.CreatePipeline(
		pipeline,
		"",
		[]string{"bash"},
		[]string{
			"sleep 20",
		},
		nil,
		client.NewAtomInput(dataRepo, "/*"),
		"",
		false,
	))
	var jobID string
	var datumStarted time.Time
	checkStatus := func() {
		started := time.Now()
		for {
			time.Sleep(time.Second)
			if time.Since(started) > time.Second*60 {
				t.Fatalf("failed to find status in time")
			}
			jobs, err := c.ListJob(pipeline, nil)
			require.NoError(t, err)
			if len(jobs) == 0 {
				continue
			}
			jobID = jobs[0].Job.ID
			jobInfo, err := c.InspectJob(jobs[0].Job.ID, false)
			require.NoError(t, err)
			if len(jobInfo.WorkerStatus) == 0 {
				continue
			}
			if jobInfo.WorkerStatus[0].JobID == jobInfo.Job.ID {
				// This method is called before and after the datum is
				// restarted, this makes sure that the restart actually did
				// something.
				// The first time this function is called, datumStarted is zero
				// so `Before` is true for any non-zero time.
				_datumStarted, err := types.TimestampFromProto(jobInfo.WorkerStatus[0].Started)
				require.NoError(t, err)
				require.True(t, datumStarted.Before(_datumStarted))
				datumStarted = _datumStarted
				break
			}
		}
	}
	checkStatus()
	require.NoError(t, c.RestartDatum(jobID, []string{"/file"}))
	checkStatus()

	commitIter, err := c.FlushCommit([]*pfs.Commit{commit1}, nil)
	require.NoError(t, err)
	commitInfos := collectCommitInfos(t, commitIter)
	require.Equal(t, 1, len(commitInfos))
}

func TestUseMultipleWorkers(t *testing.T) {
	if testing.Short() {
		t.Skip("Skipping integration tests in short mode")
	}
	t.Parallel()
	c := getPachClient(t)

	dataRepo := uniqueString("TestUseMultipleWorkers_data")
	require.NoError(t, c.CreateRepo(dataRepo))

	commit1, err := c.StartCommit(dataRepo, "master")
	require.NoError(t, err)
	for i := 0; i < 6; i++ {
		_, err = c.PutFile(dataRepo, commit1.ID, fmt.Sprintf("file%d", i), strings.NewReader("foo"))
		require.NoError(t, err)
	}
	require.NoError(t, c.FinishCommit(dataRepo, commit1.ID))

	pipeline := uniqueString("pipeline")
	// This pipeline sleeps for 20 secs per datum
	require.NoError(t, c.CreatePipeline(
		pipeline,
		"",
		[]string{"bash"},
		[]string{
			"sleep 20",
		},
		&pps.ParallelismSpec{
			Constant: 2,
		},
		client.NewAtomInput(dataRepo, "/*"),
		"",
		false,
	))
	err = backoff.Retry(func() error {
		jobs, err := c.ListJob(pipeline, nil)
		require.NoError(t, err)
		if len(jobs) == 0 {
			return fmt.Errorf("failed to find jobs")
		}
		jobInfo, err := c.InspectJob(jobs[0].Job.ID, false)
		require.NoError(t, err)
		if len(jobInfo.WorkerStatus) != 2 {
			return fmt.Errorf("incorrect number of statuses: %v", len(jobInfo.WorkerStatus))
		}
		return nil
	}, backoff.NewTestingBackOff())
	require.NoError(t, err)
}

// TestSystemResourceRequest doesn't create any jobs or pipelines, it
// just makes sure that when pachyderm is deployed, we give rethinkdb, pachd,
// and etcd default resource requests. This prevents them from overloading
// nodes and getting evicted, which can slow down or break a cluster.
func TestSystemResourceRequests(t *testing.T) {
	if testing.Short() {
		t.Skip("Skipping integration tests in short mode")
	}
	t.Parallel()
	kubeClient := getKubeClient(t)

	// Expected resource requests for pachyderm system pods:
	defaultLocalMem := map[string]string{
		"pachd": "512M",
		"etcd":  "256M",
	}
	defaultLocalCPU := map[string]string{
		"pachd": "250m",
		"etcd":  "250m",
	}
	defaultCloudMem := map[string]string{
		"pachd": "3G",
		"etcd":  "2G",
	}
	defaultCloudCPU := map[string]string{
		"pachd": "1",
		"etcd":  "1",
	}
	// Get Pod info for 'app' from k8s
	var c api.Container
	for _, app := range []string{"pachd", "etcd"} {
		err := backoff.Retry(func() error {
			podList, err := kubeClient.Pods(api.NamespaceDefault).List(api.ListOptions{
				LabelSelector: labels.SelectorFromSet(
					map[string]string{"app": app, "suite": "pachyderm"}),
			})
			if err != nil {
				return err
			}
			if len(podList.Items) < 1 {
				return fmt.Errorf("could not find pod for %s", app) // retry
			}
			c = podList.Items[0].Spec.Containers[0]
			return nil
		}, backoff.NewTestingBackOff())
		require.NoError(t, err)

		// Make sure the pod's container has resource requests
		cpu, ok := c.Resources.Requests[api.ResourceCPU]
		require.True(t, ok, "could not get CPU request for "+app)
		require.True(t, cpu.String() == defaultLocalCPU[app] ||
			cpu.String() == defaultCloudCPU[app])
		mem, ok := c.Resources.Requests[api.ResourceMemory]
		require.True(t, ok, "could not get memory request for "+app)
		require.True(t, mem.String() == defaultLocalMem[app] ||
			mem.String() == defaultCloudMem[app])
	}
}

// TODO(msteffen) Refactor other tests to use this helper
func PutFileAndFlush(t *testing.T, repo, branch, filepath, contents string) *pfs.Commit {
	// This may be a bit wasteful, since the calling test likely has its own
	// client, but for a test the overhead seems acceptable (and the code is
	// shorter)
	c := getPachClient(t)

	commit, err := c.StartCommit(repo, branch)
	require.NoError(t, err)
	_, err = c.PutFile(repo, commit.ID, filepath, strings.NewReader(contents))
	require.NoError(t, err)

	require.NoError(t, c.FinishCommit(repo, commit.ID))
	_, err = c.FlushCommit([]*pfs.Commit{commit}, nil)
	require.NoError(t, err)
	return commit
}

// TestPipelineResourceRequest creates a pipeline with a resource request, and
// makes sure that's passed to k8s (by inspecting the pipeline's pods)
func TestPipelineResourceRequest(t *testing.T) {
	if testing.Short() {
		t.Skip("Skipping integration tests in short mode")
	}
	t.Parallel()

	c := getPachClient(t)
	// create repos
	dataRepo := uniqueString("TestPipelineResourceRequest")
	pipelineName := uniqueString("TestPipelineResourceRequest_Pipeline")
	require.NoError(t, c.CreateRepo(dataRepo))
	// Resources are not yet in client.CreatePipeline() (we may add them later)
	_, err := c.PpsAPIClient.CreatePipeline(
		context.Background(),
		&pps.CreatePipelineRequest{
			Pipeline: &pps.Pipeline{pipelineName},
			Transform: &pps.Transform{
				Cmd: []string{"cp", path.Join("/pfs", dataRepo, "file"), "/pfs/out/file"},
			},
			ParallelismSpec: &pps.ParallelismSpec{
				Constant: 1,
			},
			ResourceSpec: &pps.ResourceSpec{
				Memory: "100M",
				Cpu:    0.5,
				Gpu:    1,
			},
			Inputs: []*pps.PipelineInput{{
				Repo:   &pfs.Repo{dataRepo},
				Branch: "master",
				Glob:   "/*",
			}},
		})
	require.NoError(t, err)
	PutFileAndFlush(t, dataRepo, "master", "file", "foo\n")

	// Get info about the pipeline pods from k8s & check for resources
	pipelineInfo, err := c.InspectPipeline(pipelineName)
	require.NoError(t, err)

	var container api.Container
	rcName := ppsserver.PipelineRcName(pipelineInfo.Pipeline.Name, pipelineInfo.Version)
	kubeClient := getKubeClient(t)
	err = backoff.Retry(func() error {
		podList, err := kubeClient.Pods(api.NamespaceDefault).List(api.ListOptions{
			LabelSelector: labels.SelectorFromSet(
				map[string]string{"app": rcName}),
		})
		if err != nil {
			return err // retry
		}
		if len(podList.Items) != 1 || len(podList.Items[0].Spec.Containers) == 0 {
			return fmt.Errorf("could not find single container for pipeline %s", pipelineInfo.Pipeline.Name)
		}
		container = podList.Items[0].Spec.Containers[0]
		return nil // no more retries
	}, backoff.NewTestingBackOff())
	require.NoError(t, err)
	// Make sure a CPU and Memory request are both set
	cpu, ok := container.Resources.Requests[api.ResourceCPU]
	require.True(t, ok)
	require.Equal(t, "500m", cpu.String())
	mem, ok := container.Resources.Requests[api.ResourceMemory]
	require.True(t, ok)
	require.Equal(t, "100M", mem.String())
	gpu, ok := container.Resources.Requests[api.ResourceNvidiaGPU]
	require.True(t, ok)
	require.Equal(t, "1", gpu.String())
}

func TestPipelineLargeOutput(t *testing.T) {
	if testing.Short() {
		t.Skip("Skipping integration tests in short mode")
	}
	t.Parallel()
	c := getPachClient(t)

	dataRepo := uniqueString("TestPipelineInputDataModification_data")
	require.NoError(t, c.CreateRepo(dataRepo))

	numFiles := 100
	commit1, err := c.StartCommit(dataRepo, "master")
	require.NoError(t, err)
	for i := 0; i < numFiles; i++ {
		_, err = c.PutFile(dataRepo, commit1.ID, fmt.Sprintf("file-%d", i), strings.NewReader(""))
	}
	require.NoError(t, c.FinishCommit(dataRepo, commit1.ID))

	pipeline := uniqueString("pipeline")
	require.NoError(t, c.CreatePipeline(
		pipeline,
		"",
		[]string{"bash"},
		[]string{
			"for i in `seq 1 100`; do touch /pfs/out/$RANDOM; done",
		},
		&pps.ParallelismSpec{
			Constant: 4,
		},
		client.NewAtomInput(dataRepo, "/*"),
		"",
		false,
	))

	commitIter, err := c.FlushCommit([]*pfs.Commit{commit1}, nil)
	require.NoError(t, err)
	commitInfos := collectCommitInfos(t, commitIter)
	require.Equal(t, 1, len(commitInfos))
}

func TestUnionInput(t *testing.T) {
	if testing.Short() {
		t.Skip("Skipping integration tests in short mode")
	}
	t.Parallel()
	c := getPachClient(t)

	var repos []string
	for i := 0; i < 4; i++ {
		repos = append(repos, uniqueString("TestUnionInput"))
		require.NoError(t, c.CreateRepo(repos[i]))
	}

	numFiles := 2
	var commits []*pfs.Commit
	for _, repo := range repos {
		commit, err := c.StartCommit(repo, "master")
		require.NoError(t, err)
		commits = append(commits, commit)
		for i := 0; i < numFiles; i++ {
			_, err = c.PutFile(repo, "master", fmt.Sprintf("file-%d", i), strings.NewReader(fmt.Sprintf("%d", i)))
		}
		require.NoError(t, c.FinishCommit(repo, "master"))
	}

	t.Run("union all", func(t *testing.T) {
		pipeline := uniqueString("pipeline")
		require.NoError(t, c.CreatePipeline(
			pipeline,
			"",
			[]string{"bash"},
			[]string{
				"cp /pfs/*/* /pfs/out",
			},
			&pps.ParallelismSpec{
				Constant: 1,
			},
			client.NewUnionInput(
				client.NewAtomInput(repos[0], "/*"),
				client.NewAtomInput(repos[1], "/*"),
				client.NewAtomInput(repos[2], "/*"),
				client.NewAtomInput(repos[3], "/*"),
			),
			"",
			false,
		))

		commitIter, err := c.FlushCommit(commits, []*pfs.Repo{client.NewRepo(pipeline)})
		require.NoError(t, err)
		commitInfos := collectCommitInfos(t, commitIter)
		require.Equal(t, 1, len(commitInfos))
		outCommit := commitInfos[0].Commit
		fileInfos, err := c.ListFile(outCommit.Repo.Name, outCommit.ID, "")
		require.NoError(t, err)
		require.Equal(t, 2, len(fileInfos))
		for _, fi := range fileInfos {
			// 1 byte per repo
			require.Equal(t, fi.SizeBytes, uint64(len(repos)))
		}
	})

	t.Run("union crosses", func(t *testing.T) {
		pipeline := uniqueString("pipeline")
		require.NoError(t, c.CreatePipeline(
			pipeline,
			"",
			[]string{"bash"},
			[]string{
				"cp -r /pfs/TestUnionInput* /pfs/out",
			},
			&pps.ParallelismSpec{
				Constant: 1,
			},
			client.NewUnionInput(
				client.NewCrossInput(
					client.NewAtomInput(repos[0], "/*"),
					client.NewAtomInput(repos[1], "/*"),
				),
				client.NewCrossInput(
					client.NewAtomInput(repos[2], "/*"),
					client.NewAtomInput(repos[3], "/*"),
				),
			),
			"",
			false,
		))

		commitIter, err := c.FlushCommit(commits, []*pfs.Repo{client.NewRepo(pipeline)})
		require.NoError(t, err)
		commitInfos := collectCommitInfos(t, commitIter)
		require.Equal(t, 1, len(commitInfos))
		outCommit := commitInfos[0].Commit
		for _, repo := range repos {
			fileInfos, err := c.ListFile(outCommit.Repo.Name, outCommit.ID, repo)
			require.NoError(t, err)
			require.Equal(t, 2, len(fileInfos))
			for _, fi := range fileInfos {
				// each file should be seen twice
				require.Equal(t, fi.SizeBytes, uint64(2))
			}
		}
	})

	t.Run("cross unions", func(t *testing.T) {
		pipeline := uniqueString("pipeline")
		require.NoError(t, c.CreatePipeline(
			pipeline,
			"",
			[]string{"bash"},
			[]string{
				"cp -r /pfs/TestUnionInput* /pfs/out",
			},
			&pps.ParallelismSpec{
				Constant: 1,
			},
			client.NewCrossInput(
				client.NewUnionInput(
					client.NewAtomInput(repos[0], "/*"),
					client.NewAtomInput(repos[1], "/*"),
				),
				client.NewUnionInput(
					client.NewAtomInput(repos[2], "/*"),
					client.NewAtomInput(repos[3], "/*"),
				),
			),
			"",
			false,
		))

		commitIter, err := c.FlushCommit(commits, []*pfs.Repo{client.NewRepo(pipeline)})
		require.NoError(t, err)
		commitInfos := collectCommitInfos(t, commitIter)
		require.Equal(t, 1, len(commitInfos))
		outCommit := commitInfos[0].Commit
		for _, repo := range repos {
			fileInfos, err := c.ListFile(outCommit.Repo.Name, outCommit.ID, repo)
			require.NoError(t, err)
			require.Equal(t, 2, len(fileInfos))
			for _, fi := range fileInfos {
				// each file should be seen twice
				require.Equal(t, fi.SizeBytes, uint64(4))
			}
		}
	})
}

func TestIncrementalOverwritePipeline(t *testing.T) {
	if testing.Short() {
		t.Skip("Skipping integration tests in short mode")
	}
	t.Parallel()
	c := getPachClient(t)

	dataRepo := uniqueString("TestIncrementalOverwritePipeline_data")
	require.NoError(t, c.CreateRepo(dataRepo))

	pipeline := uniqueString("pipeline")
	_, err := c.PpsAPIClient.CreatePipeline(
		context.Background(),
		&pps.CreatePipelineRequest{
			Pipeline: client.NewPipeline(pipeline),
			Transform: &pps.Transform{
				Cmd: []string{"bash"},
				Stdin: []string{
					"touch /pfs/out/sum",
					fmt.Sprintf("SUM=`cat /pfs/%s/data /pfs/out/sum | awk '{sum+=$1} END {print sum}'`", dataRepo),
					"echo $SUM > /pfs/out/sum",
				},
			},
			ParallelismSpec: &pps.ParallelismSpec{
				Constant: 1,
			},
			Input:       client.NewAtomInput(dataRepo, "/"),
			Incremental: true,
		})
	require.NoError(t, err)
	expectedValue := 0
	for i := 0; i <= 150; i++ {
		_, err := c.StartCommit(dataRepo, "master")
		require.NoError(t, err)
		require.NoError(t, c.DeleteFile(dataRepo, "master", "data"))
		_, err = c.PutFile(dataRepo, "master", "data", strings.NewReader(fmt.Sprintf("%d\n", i)))
		require.NoError(t, err)
		require.NoError(t, c.FinishCommit(dataRepo, "master"))
		expectedValue += i
	}

	commitIter, err := c.FlushCommit([]*pfs.Commit{client.NewCommit(dataRepo, "master")}, nil)
	require.NoError(t, err)
	commitInfos := collectCommitInfos(t, commitIter)
	require.Equal(t, 1, len(commitInfos))
	var buf bytes.Buffer
	require.NoError(t, c.GetFile(pipeline, "master", "sum", 0, 0, &buf))
	require.Equal(t, fmt.Sprintf("%d\n", expectedValue), buf.String())
}

func TestIncrementalAppendPipeline(t *testing.T) {
	if testing.Short() {
		t.Skip("Skipping integration tests in short mode")
	}
	t.Parallel()
	c := getPachClient(t)

	dataRepo := uniqueString("TestIncrementalAppendPipeline_data")
	require.NoError(t, c.CreateRepo(dataRepo))

	pipeline := uniqueString("pipeline")
	_, err := c.PpsAPIClient.CreatePipeline(
		context.Background(),
		&pps.CreatePipelineRequest{
			Pipeline: client.NewPipeline(pipeline),
			Transform: &pps.Transform{
				Cmd: []string{"bash"},
				Stdin: []string{
					"touch /pfs/out/sum",
					fmt.Sprintf("SUM=`cat /pfs/%s/data/* /pfs/out/sum | awk '{sum+=$1} END {print sum}'`", dataRepo),
					"echo $SUM > /pfs/out/sum",
				},
			},
			ParallelismSpec: &pps.ParallelismSpec{
				Constant: 1,
			},
			Input:       client.NewAtomInput(dataRepo, "/"),
			Incremental: true,
		})
	require.NoError(t, err)
	expectedValue := 0
	for i := 0; i <= 150; i++ {
		_, err := c.StartCommit(dataRepo, "master")
		require.NoError(t, err)
		w, err := c.PutFileSplitWriter(dataRepo, "master", "data", pfs.Delimiter_LINE, 0, 0)
		require.NoError(t, err)
		_, err = w.Write([]byte(fmt.Sprintf("%d\n", i)))
		require.NoError(t, err)
		require.NoError(t, w.Close())
		require.NoError(t, c.FinishCommit(dataRepo, "master"))
		expectedValue += i
	}

	commitIter, err := c.FlushCommit([]*pfs.Commit{client.NewCommit(dataRepo, "master")}, nil)
	require.NoError(t, err)
	commitInfos := collectCommitInfos(t, commitIter)
	require.Equal(t, 1, len(commitInfos))
	var buf bytes.Buffer
	require.NoError(t, c.GetFile(pipeline, "master", "sum", 0, 0, &buf))
	require.Equal(t, fmt.Sprintf("%d\n", expectedValue), buf.String())
}

func TestIncrementalOneFile(t *testing.T) {
	if testing.Short() {
		t.Skip("Skipping integration tests in short mode")
	}
	t.Parallel()
	c := getPachClient(t)

	dataRepo := uniqueString("TestIncrementalOneFile")
	require.NoError(t, c.CreateRepo(dataRepo))

	pipeline := uniqueString("pipeline")
	_, err := c.PpsAPIClient.CreatePipeline(
		context.Background(),
		&pps.CreatePipelineRequest{
			Pipeline: client.NewPipeline(pipeline),
			Transform: &pps.Transform{
				Cmd: []string{"bash"},
				Stdin: []string{
					"find /pfs",
					fmt.Sprintf("cp /pfs/%s/dir/file /pfs/out/file", dataRepo),
				},
			},
			ParallelismSpec: &pps.ParallelismSpec{
				Constant: 1,
			},
			Input:       client.NewAtomInput(dataRepo, "/dir/file"),
			Incremental: true,
		})
	require.NoError(t, err)
	_, err = c.StartCommit(dataRepo, "master")
	require.NoError(t, err)
	_, err = c.PutFile(dataRepo, "master", "/dir/file", strings.NewReader("foo\n"))
	require.NoError(t, err)
	require.NoError(t, c.FinishCommit(dataRepo, "master"))
	_, err = c.StartCommit(dataRepo, "master")
	require.NoError(t, err)
	_, err = c.PutFile(dataRepo, "master", "/dir/file", strings.NewReader("bar\n"))
	require.NoError(t, err)
	require.NoError(t, c.FinishCommit(dataRepo, "master"))

	commitIter, err := c.FlushCommit([]*pfs.Commit{client.NewCommit(dataRepo, "master")}, nil)
	require.NoError(t, err)
	commitInfos := collectCommitInfos(t, commitIter)
	require.Equal(t, 1, len(commitInfos))
	var buf bytes.Buffer
	require.NoError(t, c.GetFile(pipeline, "master", "file", 0, 0, &buf))
	require.Equal(t, "foo\nbar\n", buf.String())
}

func TestGarbageCollection(t *testing.T) {
	if testing.Short() {
		t.Skip("Skipping integration tests in short mode")
	}

	if os.Getenv(InCloudEnv) == "" {
		t.Skip("Skipping this test as it can only be run in the cloud.")
	}

	c := getPachClient(t)

	// The objects/tags that are there originally.  We run GC
	// first so that later GC runs doesn't collect objects created
	// by other tests.
	require.NoError(t, c.GarbageCollect())
	originalObjects := getAllObjects(t, c)
	originalTags := getAllTags(t, c)

	dataRepo := uniqueString("TestGarbageCollection")
	pipeline := uniqueString("TestGarbageCollectionPipeline")

	var commit *pfs.Commit
	var err error
	createInputAndPipeline := func() {
		require.NoError(t, c.CreateRepo(dataRepo))

		commit, err = c.StartCommit(dataRepo, "master")
		require.NoError(t, err)
		_, err = c.PutFile(dataRepo, commit.ID, "foo", strings.NewReader("foo"))
		require.NoError(t, err)
		_, err = c.PutFile(dataRepo, commit.ID, "bar", strings.NewReader("bar"))
		require.NoError(t, err)
		require.NoError(t, c.FinishCommit(dataRepo, "master"))

		// This pipeline copies foo and modifies bar
		require.NoError(t, c.CreatePipeline(
			pipeline,
			"",
			[]string{"bash"},
			[]string{
				fmt.Sprintf("cp /pfs/%s/foo /pfs/out/foo", dataRepo),
				fmt.Sprintf("cp /pfs/%s/bar /pfs/out/bar", dataRepo),
				"echo bar >> /pfs/out/bar",
			},
			nil,
			client.NewAtomInput(dataRepo, "/"),
			"",
			false,
		))
		commitIter, err := c.FlushCommit([]*pfs.Commit{commit}, nil)
		require.NoError(t, err)
		commitInfos := collectCommitInfos(t, commitIter)
		require.Equal(t, 1, len(commitInfos))
	}
	createInputAndPipeline()

	objectsBefore := getAllObjects(t, c)
	tagsBefore := getAllTags(t, c)

	// Now delete the output repo and GC
	require.NoError(t, c.DeleteRepo(pipeline, false))
	require.NoError(t, c.GarbageCollect())

	// Check that data still exists in the input repo
	var buf bytes.Buffer
	require.NoError(t, c.GetFile(dataRepo, commit.ID, "foo", 0, 0, &buf))
	require.Equal(t, "foo", buf.String())
	buf.Reset()
	require.NoError(t, c.GetFile(dataRepo, commit.ID, "bar", 0, 0, &buf))
	require.Equal(t, "bar", buf.String())

	// Check that the objects that should be removed have been removed.
	// We should've deleted precisely one object: the tree for the output
	// commit.
	objectsAfter := getAllObjects(t, c)
	tagsAfter := getAllTags(t, c)

	require.Equal(t, len(tagsBefore), len(tagsAfter))
	require.Equal(t, len(objectsBefore), len(objectsAfter)+1)
	objectsBefore = objectsAfter
	tagsBefore = tagsAfter

	// Now delete the pipeline and GC
	require.NoError(t, c.DeletePipeline(pipeline, false))
	require.NoError(t, c.GarbageCollect())

	// We should've deleted one tag since the pipeline has only processed
	// one datum.
	// We should've deleted two objects: one is the object referenced by
	// the tag, and another is the modified "bar" file.
	objectsAfter = getAllObjects(t, c)
	tagsAfter = getAllTags(t, c)

	require.Equal(t, len(tagsBefore), len(tagsAfter)+1)
	require.Equal(t, len(objectsBefore), len(objectsAfter)+2)

	// Now we delete the input repo.
	require.NoError(t, c.DeleteRepo(dataRepo, false))
	require.NoError(t, c.GarbageCollect())

	// Since we've now deleted everything that we created in this test,
	// the tag count and object count should be back to the originals.
	objectsAfter = getAllObjects(t, c)
	tagsAfter = getAllTags(t, c)
	require.Equal(t, len(originalTags), len(tagsAfter))
	require.Equal(t, len(originalObjects), len(objectsAfter))

	// Now we create the pipeline again and check that all data is
	// accessible.  This is important because there used to be a bug
	// where we failed to invalidate the cache such that the objects in
	// the cache were referencing blocks that had been GC-ed.
	createInputAndPipeline()
	buf.Reset()
	require.NoError(t, c.GetFile(dataRepo, commit.ID, "foo", 0, 0, &buf))
	require.Equal(t, "foo", buf.String())
	buf.Reset()
	require.NoError(t, c.GetFile(dataRepo, commit.ID, "bar", 0, 0, &buf))
	require.Equal(t, "bar", buf.String())
	buf.Reset()
	require.NoError(t, c.GetFile(pipeline, "master", "foo", 0, 0, &buf))
	require.Equal(t, "foo", buf.String())
	buf.Reset()
	require.NoError(t, c.GetFile(pipeline, "master", "bar", 0, 0, &buf))
	require.Equal(t, "barbar\n", buf.String())
}

func TestPipelineWithStats(t *testing.T) {
	if testing.Short() {
		t.Skip("Skipping integration tests in short mode")
	}
	t.Parallel()
	c := getPachClient(t)

	dataRepo := uniqueString("TestPipelineWithStats_data")
	require.NoError(t, c.CreateRepo(dataRepo))

	numFiles := 100
	commit1, err := c.StartCommit(dataRepo, "master")
	require.NoError(t, err)
	for i := 0; i < numFiles; i++ {
		_, err = c.PutFile(dataRepo, commit1.ID, fmt.Sprintf("file-%d", i), strings.NewReader(strings.Repeat("foo\n", 100)))
	}
	require.NoError(t, c.FinishCommit(dataRepo, commit1.ID))

	pipeline := uniqueString("pipeline")
	_, err = c.PpsAPIClient.CreatePipeline(context.Background(),
		&pps.CreatePipelineRequest{
			Pipeline: client.NewPipeline(pipeline),
			Transform: &pps.Transform{
				Cmd: []string{"bash"},
				Stdin: []string{
					fmt.Sprintf("cp /pfs/%s/* /pfs/out/", dataRepo),
				},
			},
			Input:       client.NewAtomInput(dataRepo, "/*"),
			EnableStats: true,
			ParallelismSpec: &pps.ParallelismSpec{
				Constant: 4,
			},
		})

	commitIter, err := c.FlushCommit([]*pfs.Commit{commit1}, nil)
	require.NoError(t, err)
	commitInfos := collectCommitInfos(t, commitIter)
	require.Equal(t, 1, len(commitInfos))

	jobs, err := c.ListJob(pipeline, nil)
	require.NoError(t, err)
	require.Equal(t, 1, len(jobs))
}

func TestIncrementalSharedProvenance(t *testing.T) {
	if testing.Short() {
		t.Skip("Skipping integration tests in short mode")
	}
	t.Parallel()
	c := getPachClient(t)

	dataRepo := uniqueString("TestIncrementalSharedProvenance_data")
	require.NoError(t, c.CreateRepo(dataRepo))

	pipeline1 := uniqueString("pipeline1")
	require.NoError(t, c.CreatePipeline(
		pipeline1,
		"",
		[]string{"true"},
		nil,
		&pps.ParallelismSpec{
			Constant: 1,
		},
		client.NewAtomInput(dataRepo, "/"),
		"",
		false,
	))
	pipeline2 := uniqueString("pipeline2")
	_, err := c.PpsAPIClient.CreatePipeline(
		context.Background(),
		&pps.CreatePipelineRequest{
			Pipeline: client.NewPipeline(pipeline2),
			Transform: &pps.Transform{
				Cmd: []string{"true"},
			},
			ParallelismSpec: &pps.ParallelismSpec{
				Constant: 1,
			},
			Input: client.NewCrossInput(
				client.NewAtomInput(dataRepo, "/"),
				client.NewAtomInput(pipeline1, "/"),
			),
			Incremental: true,
		})
	require.YesError(t, err)
	pipeline3 := uniqueString("pipeline3")
	require.NoError(t, c.CreatePipeline(
		pipeline3,
		"",
		[]string{"true"},
		nil,
		&pps.ParallelismSpec{
			Constant: 1,
		},
		client.NewAtomInput(dataRepo, "/"),
		"",
		false,
	))
	pipeline4 := uniqueString("pipeline4")
	_, err = c.PpsAPIClient.CreatePipeline(
		context.Background(),
		&pps.CreatePipelineRequest{
			Pipeline: client.NewPipeline(pipeline4),
			Transform: &pps.Transform{
				Cmd: []string{"true"},
			},
			ParallelismSpec: &pps.ParallelismSpec{
				Constant: 1,
			},
			Input: client.NewCrossInput(
				client.NewAtomInput(pipeline1, "/"),
				client.NewAtomInput(pipeline3, "/"),
			),
			Incremental: true,
		})
	require.YesError(t, err)
}

func getAllObjects(t testing.TB, c *client.APIClient) []*pfs.Object {
	objectsClient, err := c.ListObjects(context.Background(), &pfs.ListObjectsRequest{})
	require.NoError(t, err)
	var objects []*pfs.Object
	for object, err := objectsClient.Recv(); err != io.EOF; object, err = objectsClient.Recv() {
		require.NoError(t, err)
		objects = append(objects, object)
	}
	return objects
}

func getAllTags(t testing.TB, c *client.APIClient) []string {
	tagsClient, err := c.ListTags(context.Background(), &pfs.ListTagsRequest{})
	require.NoError(t, err)
	var tags []string
	for resp, err := tagsClient.Recv(); err != io.EOF; resp, err = tagsClient.Recv() {
		require.NoError(t, err)
		tags = append(tags, resp.Tag)
	}
	return tags
}

func restartAll(t *testing.T) {
	k := getKubeClient(t)
	podsInterface := k.Pods(api.NamespaceDefault)
	labelSelector, err := labels.Parse("suite=pachyderm")
	require.NoError(t, err)
	podList, err := podsInterface.List(
		api.ListOptions{
			LabelSelector: labelSelector,
		})
	require.NoError(t, err)
	for _, pod := range podList.Items {
		require.NoError(t, podsInterface.Delete(pod.Name, api.NewDeleteOptions(0)))
	}
	waitForReadiness(t)
}

func restartOne(t *testing.T) {
	k := getKubeClient(t)
	podsInterface := k.Pods(api.NamespaceDefault)
	labelSelector, err := labels.Parse("app=pachd")
	require.NoError(t, err)
	podList, err := podsInterface.List(
		api.ListOptions{
			LabelSelector: labelSelector,
		})
	require.NoError(t, err)
	require.NoError(t, podsInterface.Delete(podList.Items[rand.Intn(len(podList.Items))].Name, api.NewDeleteOptions(0)))
	waitForReadiness(t)
}

const (
	retries = 10
)

// getUsablePachClient is like getPachClient except it blocks until it gets a
// connection that actually works
func getUsablePachClient(t *testing.T) *client.APIClient {
	for i := 0; i < retries; i++ {
		client := getPachClient(t)
		ctx, cancel := context.WithTimeout(context.Background(), time.Second*30)
		defer cancel() //cleanup resources
		_, err := client.PfsAPIClient.ListRepo(ctx, &pfs.ListRepoRequest{})
		if err == nil {
			return client
		}
	}
	t.Fatalf("failed to connect after %d tries", retries)
	return nil
}

func waitForReadiness(t testing.TB) {
	k := getKubeClient(t)
	deployment := pachdDeployment(t)
	for {
		// This code is taken from
		// k8s.io/kubernetes/pkg/client/unversioned.ControllerHasDesiredReplicas
		// It used to call that fun ction but an update to the k8s library
		// broke it due to a type error.  We should see if we can go back to
		// using that code but I(jdoliner) couldn't figure out how to fanagle
		// the types into compiling.
		newDeployment, err := k.Extensions().Deployments(api.NamespaceDefault).Get(deployment.Name)
		require.NoError(t, err)
		if newDeployment.Status.ObservedGeneration >= deployment.Generation && newDeployment.Status.Replicas == newDeployment.Spec.Replicas {
			break
		}
		time.Sleep(time.Second * 5)
	}
	watch, err := k.Pods(api.NamespaceDefault).Watch(api.ListOptions{
		LabelSelector: labels.SelectorFromSet(map[string]string{"app": "pachd"}),
	})
	defer watch.Stop()
	require.NoError(t, err)
	readyPods := make(map[string]bool)
	for event := range watch.ResultChan() {
		ready, err := kube.PodRunningAndReady(event)
		require.NoError(t, err)
		if ready {
			pod, ok := event.Object.(*api.Pod)
			if !ok {
				t.Fatal("event.Object should be an object")
			}
			readyPods[pod.Name] = true
			if len(readyPods) == int(deployment.Spec.Replicas) {
				break
			}
		}
	}
}

func pipelineRc(t testing.TB, pipelineInfo *pps.PipelineInfo) (*api.ReplicationController, error) {
	k := getKubeClient(t)
	rc := k.ReplicationControllers(api.NamespaceDefault)
	return rc.Get(ppsserver.PipelineRcName(pipelineInfo.Pipeline.Name, pipelineInfo.Version))
}

func pachdDeployment(t testing.TB) *extensions.Deployment {
	k := getKubeClient(t)
	result, err := k.Extensions().Deployments(api.NamespaceDefault).Get("pachd")
	require.NoError(t, err)
	return result
}

// scalePachd scales the number of pachd nodes up or down.
// If up is true, then the number of nodes will be within (n, 2n]
// If up is false, then the number of nodes will be within [1, n)
func scalePachdRandom(t testing.TB, up bool) {
	pachdRc := pachdDeployment(t)
	originalReplicas := pachdRc.Spec.Replicas
	for {
		if up {
			pachdRc.Spec.Replicas = originalReplicas + int32(rand.Intn(int(originalReplicas))+1)
		} else {
			pachdRc.Spec.Replicas = int32(rand.Intn(int(originalReplicas)-1) + 1)
		}

		if pachdRc.Spec.Replicas != originalReplicas {
			break
		}
	}
	scalePachdN(t, int(pachdRc.Spec.Replicas))
}

// scalePachdN scales the number of pachd nodes to N
func scalePachdN(t testing.TB, n int) {
	k := getKubeClient(t)
	pachdDeployment := pachdDeployment(t)
	pachdDeployment.Spec.Replicas = int32(n)
	_, err := k.Extensions().Deployments(api.NamespaceDefault).Update(pachdDeployment)
	require.NoError(t, err)
	waitForReadiness(t)
	// Unfortunately, even when all pods are ready, the cluster membership
	// protocol might still be running, thus PFS API calls might fail.  So
	// we wait a little bit for membership to stablize.
	time.Sleep(15 * time.Second)
}

// scalePachd reads the number of pachd nodes from an env variable and
// scales pachd accordingly.
func scalePachd(t testing.TB) {
	nStr := os.Getenv("PACHD")
	if nStr == "" {
		return
	}
	n, err := strconv.Atoi(nStr)
	require.NoError(t, err)
	scalePachdN(t, n)
}

func getKubeClient(t testing.TB) *kube.Client {
	var config *kube_client.Config
	host := os.Getenv("KUBERNETES_SERVICE_HOST")
	if host != "" {
		var err error
		config, err = kube_client.InClusterConfig()
		require.NoError(t, err)
	} else {
		config = &kube_client.Config{
			Host:     "http://0.0.0.0:8080",
			Insecure: false,
		}
	}
	k, err := kube.New(config)
	require.NoError(t, err)
	return k
}

var pachClient *client.APIClient
var getPachClientOnce sync.Once

func getPachClient(t testing.TB) *client.APIClient {
	getPachClientOnce.Do(func() {
		var err error
		if addr := os.Getenv("PACHD_PORT_650_TCP_ADDR"); addr != "" {
			pachClient, err = client.NewInCluster()
		} else {
			pachClient, err = client.NewFromAddress("0.0.0.0:30650")
		}
		require.NoError(t, err)
	})
	return pachClient
}

func uniqueString(prefix string) string {
	return prefix + uuid.NewWithoutDashes()[0:12]
}<|MERGE_RESOLUTION|>--- conflicted
+++ resolved
@@ -458,9 +458,6 @@
 		"",
 		false,
 	))
-<<<<<<< HEAD
-	b := backoff.NewInfiniteBackOff()
-	b.MaxElapsedTime = 30 * time.Second
 	var jobInfos []*pps.JobInfo
 	require.NoError(t, backoff.Retry(func() error {
 		jobInfos, err = c.ListJob(pipeline, nil)
@@ -469,40 +466,13 @@
 			return fmt.Errorf("expected 1 jobs, got %d", len(jobInfos))
 		}
 		return nil
-	}, b))
+	}, backoff.NewTestingBackOff()))
 	jobInfo, err := c.PpsAPIClient.InspectJob(context.Background(), &pps.InspectJobRequest{
 		Job:        jobInfos[0].Job,
 		BlockState: true,
 	})
 	require.NoError(t, err)
 	require.Equal(t, pps.JobState_JOB_FAILURE, jobInfo.State)
-=======
-
-	// Wait for pipeline to get picked up
-	time.Sleep(20 * time.Second)
-	var jobID string
-	require.NoError(t, backoff.Retry(func() error {
-		jobInfos, err := c.ListJob(pipeline, nil)
-		if err != nil {
-			return err
-		}
-		if len(jobInfos) != 1 {
-			return fmt.Errorf("len(jobInfos) should be 1")
-		}
-		jobID = jobInfos[0].Job.ID
-		jobInfo, err := c.PpsAPIClient.InspectJob(context.Background(), &pps.InspectJobRequest{
-			Job:        jobInfos[0].Job,
-			BlockState: true,
-		})
-		if err != nil {
-			return err
-		}
-		if jobInfo.State != pps.JobState_JOB_FAILURE {
-			return fmt.Errorf("job didn't fail even though pipeline emitted nonzero exit code")
-		}
-		return nil
-	}, backoff.NewTestingBackOff()))
->>>>>>> e4c55b69
 }
 
 func TestLazyPipelinePropagation(t *testing.T) {
@@ -2011,14 +1981,9 @@
 	require.NoError(t, err)
 
 	// Wait for the pipeline to scale down
-<<<<<<< HEAD
-	b := backoff.NewInfiniteBackOff()
+	b := backoff.NewTestingBackOff()
 	b.MaxElapsedTime = scaleDownThreshold + 30*time.Second
 	checkScaleDown := func() error {
-=======
-	b := backoff.NewTestingBackOff()
-	require.NoError(t, backoff.Retry(func() error {
->>>>>>> e4c55b69
 		rc, err := pipelineRc(t, pipelineInfo)
 		if err != nil {
 			return err
