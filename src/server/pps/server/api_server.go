package server

import (
	"bufio"
	"bytes"
	goerr "errors"
	"fmt"
	"io"
	"path"
	"path/filepath"
	"regexp"
	"sort"
	"strconv"
	"strings"
	"sync"
	"time"

	"github.com/pachyderm/pachyderm/src/client"
	"github.com/pachyderm/pachyderm/src/client/auth"
	"github.com/pachyderm/pachyderm/src/client/limit"
	"github.com/pachyderm/pachyderm/src/client/pfs"
	"github.com/pachyderm/pachyderm/src/client/pkg/grpcutil"
	"github.com/pachyderm/pachyderm/src/client/pps"
	"github.com/pachyderm/pachyderm/src/server/pkg/ancestry"
	"github.com/pachyderm/pachyderm/src/server/pkg/backoff"
	col "github.com/pachyderm/pachyderm/src/server/pkg/collection"
	"github.com/pachyderm/pachyderm/src/server/pkg/hashtree"
	"github.com/pachyderm/pachyderm/src/server/pkg/log"
	"github.com/pachyderm/pachyderm/src/server/pkg/metrics"
	"github.com/pachyderm/pachyderm/src/server/pkg/ppsconsts"
	"github.com/pachyderm/pachyderm/src/server/pkg/ppsdb"
	"github.com/pachyderm/pachyderm/src/server/pkg/ppsutil"
	"github.com/pachyderm/pachyderm/src/server/pkg/uuid"
	"github.com/pachyderm/pachyderm/src/server/pkg/watch"
	ppsserver "github.com/pachyderm/pachyderm/src/server/pps"
	"github.com/pachyderm/pachyderm/src/server/pps/server/githook"
	workerpkg "github.com/pachyderm/pachyderm/src/server/worker"
	"github.com/robfig/cron"
	"github.com/willf/bloom"

	etcd "github.com/coreos/etcd/clientv3"
	"github.com/gogo/protobuf/jsonpb"
	"github.com/gogo/protobuf/types"
	logrus "github.com/sirupsen/logrus"
	"golang.org/x/net/context"

	"golang.org/x/sync/errgroup"

	v1 "k8s.io/api/core/v1"
	"k8s.io/apimachinery/pkg/api/errors"
	"k8s.io/apimachinery/pkg/api/resource"
	metav1 "k8s.io/apimachinery/pkg/apis/meta/v1"
	kube "k8s.io/client-go/kubernetes"
)

const (
	// DefaultUserImage is the image used for jobs when the user does not specify
	// an image.
	DefaultUserImage = "ubuntu:16.04"
	// DefaultDatumTries is the default number of times a datum will be tried
	// before we give up and consider the job failed.
	DefaultDatumTries = 3
)

var (
	zeroVal             = int64(0)
	suite               = "pachyderm"
	defaultGCMemory     = 20 * 1024 * 1024 // 20 MB
	pipelineNameMatcher = regexp.MustCompile("^([A-Za-z0-9][-A-Za-z0-9_.]*)?[A-Za-z0-9]$")
)

func newErrJobNotFound(job string) error {
	return fmt.Errorf("job %v not found", job)
}

func newErrPipelineNotFound(pipeline string) error {
	return fmt.Errorf("pipeline %v not found", pipeline)
}

func newErrPipelineExists(pipeline string) error {
	return fmt.Errorf("pipeline %v already exists", pipeline)
}

type errEmptyInput struct {
	error
}

func newErrEmptyInput(commitID string) *errEmptyInput {
	return &errEmptyInput{
		error: fmt.Errorf("job was not started due to empty input at commit %v", commitID),
	}
}

type errGithookServiceNotFound struct {
	error
}

func newErrParentInputsMismatch(parent string) error {
	return fmt.Errorf("job does not have the same set of inputs as its parent %v", parent)
}

type ctxAndCancel struct {
	ctx    context.Context
	cancel context.CancelFunc
}

type apiServer struct {
	log.Logger
	etcdPrefix            string
	hasher                *ppsserver.Hasher
	address               string
	etcdClient            *etcd.Client
	kubeClient            *kube.Clientset
	pachClient            *client.APIClient
	pachClientOnce        sync.Once
	namespace             string
	workerImage           string
	workerSidecarImage    string
	workerImagePullPolicy string
	storageRoot           string
	storageBackend        string
	storageHostPath       string
	iamRole               string
	imagePullSecret       string
	noExposeDockerSocket  bool
	reporter              *metrics.Reporter
	monitorCancels        map[string]func()
<<<<<<< HEAD
	workerGrpcPort        uint16
=======
	workerUsesRoot        bool
>>>>>>> 05173eb5
	port                  uint16
	pprofPort             uint16
	httpPort              uint16
	peerPort              uint16
	// collections
	pipelines col.Collection
	jobs      col.Collection
}

func merge(from, to map[string]bool) {
	for s := range from {
		to[s] = true
	}
}

func validateNames(names map[string]bool, input *pps.Input) error {
	switch {
	case input.Atom != nil:
		if names[input.Atom.Name] {
			return fmt.Errorf(`name "%s" was used more than once`, input.Atom.Name)
		}
		names[input.Atom.Name] = true
	case input.Pfs != nil:
		if names[input.Pfs.Name] {
			return fmt.Errorf(`name "%s" was used more than once`, input.Pfs.Name)
		}
		names[input.Pfs.Name] = true
	case input.Cron != nil:
		if names[input.Cron.Name] {
			return fmt.Errorf(`name "%s" was used more than once`, input.Cron.Name)
		}
		names[input.Cron.Name] = true
	case input.Union != nil:
		for _, input := range input.Union {
			namesCopy := make(map[string]bool)
			merge(names, namesCopy)
			if err := validateNames(namesCopy, input); err != nil {
				return err
			}
			// we defer this because subinputs of a union input are allowed to
			// have conflicting names but other inputs that are, for example,
			// crossed with this union cannot conflict with any of the names it
			// might present
			defer merge(namesCopy, names)
		}
	case input.Cross != nil:
		for _, input := range input.Cross {
			if err := validateNames(names, input); err != nil {
				return err
			}
		}
	case input.Git != nil:
		if names[input.Git.Name] == true {
			return fmt.Errorf(`name "%s" was used more than once`, input.Git.Name)
		}
		names[input.Git.Name] = true
	}
	return nil
}

func (a *apiServer) validateInput(pachClient *client.APIClient, pipelineName string, input *pps.Input, job bool) error {
	if err := validateNames(make(map[string]bool), input); err != nil {
		return err
	}
	var result error
	pps.VisitInput(input, func(input *pps.Input) {
		if err := func() error {
			set := false
			if input.Atom != nil {
				set = true
				switch {
				case len(input.Atom.Name) == 0:
					return fmt.Errorf("input must specify a name")
				case input.Atom.Name == "out":
					return fmt.Errorf("input cannot be named \"out\", as pachyderm " +
						"already creates /pfs/out to collect job output")
				case input.Atom.Repo == "":
					return fmt.Errorf("input must specify a repo")
				case input.Atom.Branch == "" && !job:
					return fmt.Errorf("input must specify a branch")
				case len(input.Atom.Glob) == 0:
					return fmt.Errorf("input must specify a glob")
				}
				// Note that input.Atom.Commit is empty if a) this is a job b) one of
				// the job pipeline's input branches has no commits yet
				if job && input.Atom.Commit != "" {
					// for jobs we check that the input commit exists
					if _, err := pachClient.InspectCommit(input.Atom.Repo, input.Atom.Commit); err != nil {
						return err
					}
				} else {
					// for pipelines we only check that the repo exists
					if _, err := pachClient.InspectRepo(input.Atom.Repo); err != nil {
						return err
					}
				}
			}
			if input.Pfs != nil {
				set = true
				switch {
				case len(input.Pfs.Name) == 0:
					return fmt.Errorf("input must specify a name")
				case input.Pfs.Name == "out":
					return fmt.Errorf("input cannot be named \"out\", as pachyderm " +
						"already creates /pfs/out to collect job output")
				case input.Pfs.Repo == "":
					return fmt.Errorf("input must specify a repo")
				case input.Pfs.Branch == "" && !job:
					return fmt.Errorf("input must specify a branch")
				case len(input.Pfs.Glob) == 0:
					return fmt.Errorf("input must specify a glob")
				}
				// Note that input.Pfs.Commit is empty if a) this is a job b) one of
				// the job pipeline's input branches has no commits yet
				if job && input.Pfs.Commit != "" {
					// for jobs we check that the input commit exists
					if _, err := pachClient.InspectCommit(input.Pfs.Repo, input.Pfs.Commit); err != nil {
						return err
					}
				} else {
					// for pipelines we only check that the repo exists
					if _, err := pachClient.InspectRepo(input.Pfs.Repo); err != nil {
						return err
					}
				}
			}
			if input.Cross != nil {
				if set {
					return fmt.Errorf("multiple input types set")
				}
				set = true
			}
			if input.Union != nil {
				if set {
					return fmt.Errorf("multiple input types set")
				}
				set = true
			}
			if input.Cron != nil {
				if set {
					return fmt.Errorf("multiple input types set")
				}
				set = true
				if _, err := cron.ParseStandard(input.Cron.Spec); err != nil {
					return fmt.Errorf("error parsing cron-spec: %v", err)
				}
			}
			if input.Git != nil {
				if set {
					return fmt.Errorf("multiple input types set")
				}
				set = true
				if err := pps.ValidateGitCloneURL(input.Git.URL); err != nil {
					return err
				}
			}
			if !set {
				return fmt.Errorf("no input set")
			}
			return nil
		}(); err != nil && result == nil {
			result = err
		}
	})
	return result
}

func validateTransform(transform *pps.Transform) error {
	return nil
}

func (a *apiServer) validateJob(pachClient *client.APIClient, jobInfo *pps.JobInfo) error {
	if err := validateTransform(jobInfo.Transform); err != nil {
		return err
	}
	return a.validateInput(pachClient, jobInfo.Pipeline.Name, jobInfo.Input, true)
}

func (a *apiServer) validateKube() {
	errors := false
	_, err := a.kubeClient.CoreV1().Nodes().List(metav1.ListOptions{})
	if err != nil {
		errors = true
		logrus.Errorf("unable to access kubernetes nodeslist, Pachyderm will continue to work but it will not be possible to use COEFFICIENT parallelism. error: %v", err)
	}
	_, err = a.kubeClient.CoreV1().Pods(a.namespace).Watch(metav1.ListOptions{Watch: true})
	if err != nil {
		errors = true
		logrus.Errorf("unable to access kubernetes pods, Pachyderm will continue to work but certain pipeline errors will result in pipelines being stuck indefinitely in \"starting\" state. error: %v", err)
	}
	pods, err := a.rcPods("pachd")
	if err != nil {
		errors = true
		logrus.Errorf("unable to access kubernetes pods, Pachyderm will continue to work but get-logs will not work. error: %v", err)
	} else {
		for _, pod := range pods {
			_, err = a.kubeClient.CoreV1().Pods(a.namespace).GetLogs(
				pod.ObjectMeta.Name, &v1.PodLogOptions{
					Container: "pachd",
				}).Timeout(10 * time.Second).Do().Raw()
			if err != nil {
				errors = true
				logrus.Errorf("unable to access kubernetes logs, Pachyderm will continue to work but get-logs will not work. error: %v", err)
			}
			break
		}
	}
	name := uuid.NewWithoutDashes()
	labels := map[string]string{"app": name}
	rc := &v1.ReplicationController{
		TypeMeta: metav1.TypeMeta{
			Kind:       "ReplicationController",
			APIVersion: "v1",
		},
		ObjectMeta: metav1.ObjectMeta{
			Name:   name,
			Labels: labels,
		},
		Spec: v1.ReplicationControllerSpec{
			Selector: labels,
			Replicas: new(int32),
			Template: &v1.PodTemplateSpec{
				ObjectMeta: metav1.ObjectMeta{
					Name:   name,
					Labels: labels,
				},
				Spec: v1.PodSpec{
					Containers: []v1.Container{
						{
							Name:    "name",
							Image:   DefaultUserImage,
							Command: []string{"true"},
						},
					},
				},
			},
		},
	}
	if _, err := a.kubeClient.CoreV1().ReplicationControllers(a.namespace).Create(rc); err != nil {
		if err != nil {
			errors = true
			logrus.Errorf("unable to create kubernetes replication controllers, Pachyderm will not function properly until this is fixed. error: %v", err)
		}
	}
	if err := a.kubeClient.CoreV1().ReplicationControllers(a.namespace).Delete(name, nil); err != nil {
		if err != nil {
			errors = true
			logrus.Errorf("unable to delete kubernetes replication controllers, Pachyderm function properly but pipeline cleanup will not work. error: %v", err)
		}
	}
	if !errors {
		logrus.Infof("validating kubernetes access returned no errors")
	}
}

func checkLoggedIn(pachClient *client.APIClient) error {
	_, err := pachClient.WhoAmI(pachClient.Ctx(), &auth.WhoAmIRequest{})
	if err != nil && !auth.IsErrNotActivated(err) {
		return err
	}
	return nil
}

// authorizing a pipeline operation varies slightly depending on whether the
// pipeline is being created, updated, or deleted
type pipelineOperation uint8

const (
	// pipelineOpCreate is required for CreatePipeline
	pipelineOpCreate pipelineOperation = iota
	// pipelineOpListDatum is required for ListDatum
	pipelineOpListDatum
	// pipelineOpGetLogs is required for GetLogs
	pipelineOpGetLogs
	// pipelineOpUpdate is required for UpdatePipeline
	pipelineOpUpdate
	// pipelineOpUpdate is required for DeletePipeline
	pipelineOpDelete
)

// authorizePipelineOp checks if the user indicated by 'ctx' is authorized
// to perform 'operation' on the pipeline in 'info'
func (a *apiServer) authorizePipelineOp(pachClient *client.APIClient, operation pipelineOperation, input *pps.Input, output string) error {
	ctx := pachClient.Ctx()
	me, err := pachClient.WhoAmI(ctx, &auth.WhoAmIRequest{})
	if auth.IsErrNotActivated(err) {
		return nil // Auth isn't activated, skip authorization completely
	} else if err != nil {
		return err
	}

	if input != nil {
		// Check that the user is authorized to read all input repos, and write to the
		// output repo (which the pipeline needs to be able to do on the user's
		// behalf)
		var eg errgroup.Group
		done := make(map[string]struct{}) // don't double-authorize repos
		pps.VisitInput(input, func(in *pps.Input) {
			var repo string

			if in.Pfs != nil {
				repo = in.Pfs.Repo
			} else if in.Atom != nil {
				repo = in.Atom.Repo
			} else {
				return
			}

			if _, ok := done[repo]; ok {
				return
			}
			done[repo] = struct{}{}
			eg.Go(func() error {
				resp, err := pachClient.Authorize(ctx, &auth.AuthorizeRequest{
					Repo:  repo,
					Scope: auth.Scope_READER,
				})
				if err != nil {
					return err
				}
				if !resp.Authorized {
					return &auth.ErrNotAuthorized{
						Subject:  me.Username,
						Repo:     repo,
						Required: auth.Scope_READER,
					}
				}
				return nil
			})
		})
		if err := eg.Wait(); err != nil {
			return err
		}
	}

	// Check that the user is authorized to write to the output repo.
	// Note: authorizePipelineOp is called before CreateRepo creates a
	// PipelineInfo proto in etcd, so PipelineManager won't have created an output
	// repo yet, and it's possible to check that the output repo doesn't exist
	// (if it did exist, we'd have to check that the user has permission to write
	// to it, and this is simpler)
	var required auth.Scope
	switch operation {
	case pipelineOpCreate:
		if _, err := pachClient.InspectRepo(output); err == nil {
			return fmt.Errorf("cannot overwrite repo \"%s\" with new output repo", output)
		} else if !isNotFoundErr(err) {
			return err
		}
	case pipelineOpListDatum, pipelineOpGetLogs:
		required = auth.Scope_READER
	case pipelineOpUpdate:
		required = auth.Scope_WRITER
	case pipelineOpDelete:
		required = auth.Scope_OWNER
	default:
		return fmt.Errorf("internal error, unrecognized operation %v", operation)
	}
	if required != auth.Scope_NONE {
		resp, err := pachClient.Authorize(ctx, &auth.AuthorizeRequest{
			Repo:  output,
			Scope: required,
		})
		if err != nil {
			return err
		}
		if !resp.Authorized {
			return &auth.ErrNotAuthorized{
				Subject:  me.Username,
				Repo:     output,
				Required: required,
			}
		}
	}
	return nil
}

func (a *apiServer) CreateJob(ctx context.Context, request *pps.CreateJobRequest) (response *pps.Job, retErr error) {
	func() { a.Log(request, nil, nil, 0) }()
	defer func(start time.Time) { a.Log(request, response, retErr, time.Since(start)) }(time.Now())
	pachClient := a.getPachClient().WithCtx(ctx)
	ctx = pachClient.Ctx() // pachClient will propagate auth info
	if err := checkLoggedIn(pachClient); err != nil {
		return nil, err
	}

	job := client.NewJob(uuid.NewWithoutDashes())
	_, err := col.NewSTM(ctx, a.etcdClient, func(stm col.STM) error {
		jobPtr := &pps.EtcdJobInfo{
			Job:          job,
			OutputCommit: request.OutputCommit,
			Pipeline:     request.Pipeline,
			Stats:        &pps.ProcessStats{},
		}
		return ppsutil.UpdateJobState(a.pipelines.ReadWrite(stm), a.jobs.ReadWrite(stm), jobPtr, pps.JobState_JOB_STARTING, "")
	})
	if err != nil {
		return nil, err
	}
	return job, nil
}

func (a *apiServer) InspectJob(ctx context.Context, request *pps.InspectJobRequest) (response *pps.JobInfo, retErr error) {
	func() { a.Log(request, nil, nil, 0) }()
	defer func(start time.Time) { a.Log(request, response, retErr, time.Since(start)) }(time.Now())
	pachClient := a.getPachClient().WithCtx(ctx)
	if err := checkLoggedIn(pachClient); err != nil {
		return nil, err
	}
	if request.Job == nil && request.OutputCommit == nil {
		return nil, fmt.Errorf("must specify either a Job or an OutputCommit")
	}

	jobs := a.jobs.ReadOnly(ctx)
	if request.OutputCommit != nil {
		if request.Job != nil {
			return nil, fmt.Errorf("can't set both Job and OutputCommit")
		}
		ci, err := pachClient.InspectCommit(request.OutputCommit.Repo.Name, request.OutputCommit.ID)
		if err != nil {
			return nil, err
		}
		if err := a.listJob(pachClient, nil, ci.Commit, nil, func(ji *pps.JobInfo) error {
			if request.Job != nil {
				return fmt.Errorf("internal error, more than 1 Job has output commit: %v (this is likely a bug)", request.OutputCommit)
			}
			request.Job = ji.Job
			return nil
		}); err != nil {
			return nil, err
		}
		if request.Job == nil {
			return nil, fmt.Errorf("job with output commit %s not found", request.OutputCommit.ID)
		}
	}

	if request.BlockState {
		watcher, err := jobs.WatchOne(request.Job.ID)
		if err != nil {
			return nil, err
		}
		defer watcher.Close()

		for {
			ev, ok := <-watcher.Watch()
			if !ok {
				return nil, fmt.Errorf("the stream for job updates closed unexpectedly")
			}
			switch ev.Type {
			case watch.EventError:
				return nil, ev.Err
			case watch.EventDelete:
				return nil, fmt.Errorf("job %s was deleted", request.Job.ID)
			case watch.EventPut:
				var jobID string
				jobPtr := &pps.EtcdJobInfo{}
				if err := ev.Unmarshal(&jobID, jobPtr); err != nil {
					return nil, err
				}
				if ppsutil.IsTerminal(jobPtr.State) {
					return a.jobInfoFromPtr(pachClient, jobPtr)
				}
			}
		}
	}

	jobPtr := &pps.EtcdJobInfo{}
	if err := jobs.Get(request.Job.ID, jobPtr); err != nil {
		return nil, err
	}
	jobInfo, err := a.jobInfoFromPtr(pachClient, jobPtr)
	if err != nil {
		return nil, err
	}
	// If the job is running we fill in WorkerStatus field, otherwise we just
	// return the jobInfo.
	if jobInfo.State != pps.JobState_JOB_RUNNING {
		return jobInfo, nil
	}
	workerPoolID := ppsutil.PipelineRcName(jobInfo.Pipeline.Name, jobInfo.PipelineVersion)
	workerStatus, err := workerpkg.Status(ctx, workerPoolID, a.etcdClient, a.etcdPrefix, a.workerGrpcPort)
	if err != nil {
		logrus.Errorf("failed to get worker status with err: %s", err.Error())
	} else {
		// It's possible that the workers might be working on datums for other
		// jobs, we omit those since they're not part of the status for this
		// job.
		for _, status := range workerStatus {
			if status.JobID == jobInfo.Job.ID {
				jobInfo.WorkerStatus = append(jobInfo.WorkerStatus, status)
			}
		}
	}
	return jobInfo, nil
}

// listJob is the internal implementation of ListJob shared between ListJob and
// ListJobStream. When ListJob is removed, this should be inlined into
// ListJobStream.
func (a *apiServer) listJob(pachClient *client.APIClient, pipeline *pps.Pipeline, outputCommit *pfs.Commit, inputCommits []*pfs.Commit, f func(*pps.JobInfo) error) error {
	authIsActive := true
	me, err := pachClient.WhoAmI(pachClient.Ctx(), &auth.WhoAmIRequest{})
	if auth.IsErrNotActivated(err) {
		authIsActive = false
	} else if err != nil {
		return err
	}
	if authIsActive && pipeline != nil {
		// If 'pipeline is set, check that caller has access to the pipeline's
		// output repo; currently, that's all that's required for ListJob.
		//
		// If 'pipeline' isn't set, then we don't return an error (otherwise, a
		// caller without access to a single pipeline's output repo couldn't run
		// `pachctl list-job` at all) and instead silently skip jobs where the user
		// doesn't have access to the job's output repo.
		resp, err := pachClient.Authorize(pachClient.Ctx(), &auth.AuthorizeRequest{
			Repo:  pipeline.Name,
			Scope: auth.Scope_READER,
		})
		if err != nil {
			return err
		}
		if !resp.Authorized {
			return &auth.ErrNotAuthorized{
				Subject:  me.Username,
				Repo:     pipeline.Name,
				Required: auth.Scope_READER,
			}
		}
	}
	if outputCommit != nil {
		outputCommit, err = a.resolveCommit(pachClient, outputCommit)
		if err != nil {
			return err
		}
	}
	for i, inputCommit := range inputCommits {
		inputCommits[i], err = a.resolveCommit(pachClient, inputCommit)
		if err != nil {
			return err
		}
	}
	jobs := a.jobs.ReadOnly(pachClient.Ctx())
	jobPtr := &pps.EtcdJobInfo{}
	_f := func(key string) error {
		jobInfo, err := a.jobInfoFromPtr(pachClient, jobPtr)
		if err != nil {
			if isNotFoundErr(err) {
				// This can happen if a user deletes an upstream commit and thereby
				// deletes this job's output commit, but doesn't delete the etcdJobInfo.
				// In this case, the job is effectively deleted, but isn't removed from
				// etcd yet.
				return nil
			} else if auth.IsErrNotAuthorized(err) {
				return nil // skip job--see note under 'authIsActive && pipeline != nil'
			}
			return err
		}
		if len(inputCommits) > 0 {
			found := make([]bool, len(inputCommits))
			pps.VisitInput(jobInfo.Input, func(in *pps.Input) {
				if in.Atom != nil {
					for i, inputCommit := range inputCommits {
						if in.Atom.Commit == inputCommit.ID {
							found[i] = true
						}
					}
				}
				if in.Pfs != nil {
					for i, inputCommit := range inputCommits {
						if in.Pfs.Commit == inputCommit.ID {
							found[i] = true
						}
					}
				}
			})
			for _, found := range found {
				if !found {
					return nil
				}
			}
		}
		return f(jobInfo)
	}
	if pipeline != nil {
		return jobs.GetByIndex(ppsdb.JobsPipelineIndex, pipeline, jobPtr, col.DefaultOptions, _f)
	} else if outputCommit != nil {
		return jobs.GetByIndex(ppsdb.JobsOutputIndex, outputCommit, jobPtr, col.DefaultOptions, _f)
	} else {
		return jobs.List(jobPtr, col.DefaultOptions, _f)
	}
}

func (a *apiServer) jobInfoFromPtr(pachClient *client.APIClient, jobPtr *pps.EtcdJobInfo) (*pps.JobInfo, error) {
	result := &pps.JobInfo{
		Job:           jobPtr.Job,
		Pipeline:      jobPtr.Pipeline,
		OutputCommit:  jobPtr.OutputCommit,
		Restart:       jobPtr.Restart,
		DataProcessed: jobPtr.DataProcessed,
		DataSkipped:   jobPtr.DataSkipped,
		DataTotal:     jobPtr.DataTotal,
		DataFailed:    jobPtr.DataFailed,
		Stats:         jobPtr.Stats,
		StatsCommit:   jobPtr.StatsCommit,
		State:         jobPtr.State,
		Reason:        jobPtr.Reason,
		Started:       jobPtr.Started,
		Finished:      jobPtr.Finished,
	}
	commitInfo, err := pachClient.InspectCommit(jobPtr.OutputCommit.Repo.Name, jobPtr.OutputCommit.ID)
	if err != nil {
		if isNotFoundErr(err) {
			if _, err := a.DeleteJob(pachClient.Ctx(), &pps.DeleteJobRequest{Job: jobPtr.Job}); err != nil {
				return nil, err
			}
			return nil, fmt.Errorf("job %s not found", jobPtr.Job.ID)
		}
		return nil, err
	}
	var specCommit *pfs.Commit
	for i, provCommit := range commitInfo.Provenance {
		provBranch := commitInfo.BranchProvenance[i]
		if provBranch.Repo.Name == ppsconsts.SpecRepo && provBranch.Name == jobPtr.Pipeline.Name {
			specCommit = provCommit
			break
		}
	}
	if specCommit == nil {
		return nil, fmt.Errorf("couldn't find spec commit for job %s, (this is likely a bug)", jobPtr.Job.ID)
	}
	pipelinePtr := &pps.EtcdPipelineInfo{}
	if err := a.pipelines.ReadOnly(pachClient.Ctx()).Get(jobPtr.Pipeline.Name, pipelinePtr); err != nil {
		return nil, err
	}
	// Override the SpecCommit for the pipeline to be what it was when this job
	// was created, this prevents races between updating a pipeline and
	// previous jobs running.
	pipelinePtr.SpecCommit = specCommit
	pipelineInfo, err := ppsutil.GetPipelineInfo(pachClient, pipelinePtr)
	if err != nil {
		return nil, err
	}
	result.Transform = pipelineInfo.Transform
	result.PipelineVersion = pipelineInfo.Version
	result.ParallelismSpec = pipelineInfo.ParallelismSpec
	result.Egress = pipelineInfo.Egress
	result.Service = pipelineInfo.Service
	result.OutputRepo = &pfs.Repo{Name: jobPtr.Pipeline.Name}
	result.OutputBranch = pipelineInfo.OutputBranch
	result.ResourceRequests = pipelineInfo.ResourceRequests
	result.ResourceLimits = pipelineInfo.ResourceLimits
	result.Input = ppsutil.JobInput(pipelineInfo, commitInfo)
	result.EnableStats = pipelineInfo.EnableStats
	result.Salt = pipelineInfo.Salt
	result.Batch = pipelineInfo.Batch
	result.ChunkSpec = pipelineInfo.ChunkSpec
	result.DatumTimeout = pipelineInfo.DatumTimeout
	result.JobTimeout = pipelineInfo.JobTimeout
	result.DatumTries = pipelineInfo.DatumTries
	result.SchedulingSpec = pipelineInfo.SchedulingSpec
	result.PodSpec = pipelineInfo.PodSpec
	return result, nil
}

func (a *apiServer) ListJob(ctx context.Context, request *pps.ListJobRequest) (response *pps.JobInfos, retErr error) {
	func() { a.Log(request, nil, nil, 0) }()
	defer func(start time.Time) {
		if response != nil && len(response.JobInfo) > client.MaxListItemsLog {
			logrus.Infof("Response contains %d objects; logging the first %d", len(response.JobInfo), client.MaxListItemsLog)
			a.Log(request, &pps.JobInfos{JobInfo: response.JobInfo[:client.MaxListItemsLog]}, retErr, time.Since(start))
		} else {
			a.Log(request, response, retErr, time.Since(start))
		}
	}(time.Now())
	pachClient := a.getPachClient().WithCtx(ctx)
	var jobInfos []*pps.JobInfo
	if err := a.listJob(pachClient, request.Pipeline, request.OutputCommit, request.InputCommit, func(ji *pps.JobInfo) error {
		jobInfos = append(jobInfos, ji)
		return nil
	}); err != nil {
		return nil, err
	}
	return &pps.JobInfos{JobInfo: jobInfos}, nil
}

func (a *apiServer) ListJobStream(request *pps.ListJobRequest, resp pps.API_ListJobStreamServer) (retErr error) {
	func() { a.Log(request, nil, nil, 0) }()
	sent := 0
	defer func(start time.Time) {
		a.Log(request, fmt.Sprintf("stream containing %d JobInfos", sent), retErr, time.Since(start))
	}(time.Now())
	pachClient := a.getPachClient().WithCtx(resp.Context())
	return a.listJob(pachClient, request.Pipeline, request.OutputCommit, request.InputCommit, func(ji *pps.JobInfo) error {
		if err := resp.Send(ji); err != nil {
			return err
		}
		sent++
		return nil
	})
}

func (a *apiServer) FlushJob(request *pps.FlushJobRequest, resp pps.API_FlushJobServer) (retErr error) {
	func() { a.Log(request, nil, nil, 0) }()
	sent := 0
	defer func(start time.Time) {
		a.Log(request, fmt.Sprintf("stream containing %d JobInfos", sent), retErr, time.Since(start))
	}(time.Now())
	pachClient := a.getPachClient().WithCtx(resp.Context())
	if err := checkLoggedIn(pachClient); err != nil {
		return err
	}
	var toRepos []*pfs.Repo
	for _, pipeline := range request.ToPipelines {
		toRepos = append(toRepos, client.NewRepo(pipeline.Name))
	}
	return pachClient.FlushCommitF(request.Commits, toRepos, func(ci *pfs.CommitInfo) error {
		var jis []*pps.JobInfo
		if err := a.listJob(pachClient, nil, ci.Commit, nil, func(ji *pps.JobInfo) error {
			jis = append(jis, ji)
			return nil
		}); err != nil {
			return err
		}
		if len(jis) == 0 {
			// This is possible because the commit may be part of the stats
			// branch of a pipeline, in which case it's not the output commit
			// of any job, thus we ignore it, the job will be returned in
			// another call to this function, the one for the job's output
			// commit.
			return nil
		}
		if len(jis) > 1 {
			return fmt.Errorf("found too many jobs (%d) for output commit: %s/%s", len(jis), ci.Commit.Repo.Name, ci.Commit.ID)
		}
		// Even though the commit has been finished the job isn't necessarily
		// finished yet, so we block on its state as well.
		ji, err := a.InspectJob(resp.Context(), &pps.InspectJobRequest{Job: jis[0].Job, BlockState: true})
		if err != nil {
			return err
		}
		return resp.Send(ji)
	})
}

func (a *apiServer) DeleteJob(ctx context.Context, request *pps.DeleteJobRequest) (response *types.Empty, retErr error) {
	func() { a.Log(request, nil, nil, 0) }()
	defer func(start time.Time) { a.Log(request, response, retErr, time.Since(start)) }(time.Now())
	pachClient := a.getPachClient().WithCtx(ctx)
	if err := checkLoggedIn(pachClient); err != nil {
		return nil, err
	}

	_, err := col.NewSTM(ctx, a.etcdClient, func(stm col.STM) error {
		return a.jobs.ReadWrite(stm).Delete(request.Job.ID)
	})
	if err != nil {
		return nil, err
	}
	return &types.Empty{}, nil
}

func (a *apiServer) StopJob(ctx context.Context, request *pps.StopJobRequest) (response *types.Empty, retErr error) {
	func() { a.Log(request, nil, nil, 0) }()
	defer func(start time.Time) { a.Log(request, response, retErr, time.Since(start)) }(time.Now())
	pachClient := a.getPachClient().WithCtx(ctx)
	if err := checkLoggedIn(pachClient); err != nil {
		return nil, err
	}

	// Lookup jobInfo
	jobPtr := &pps.EtcdJobInfo{}
	if err := a.jobs.ReadOnly(ctx).Get(request.Job.ID, jobPtr); err != nil {
		return nil, err
	}
	// Finish the job's output commit without a tree -- worker/master will mark
	// the job 'killed'
	if _, err := pachClient.PfsAPIClient.FinishCommit(ctx,
		&pfs.FinishCommitRequest{
			Commit: jobPtr.OutputCommit,
			Empty:  true,
		}); err != nil {
		return nil, err
	}
	return &types.Empty{}, nil
}

func (a *apiServer) RestartDatum(ctx context.Context, request *pps.RestartDatumRequest) (response *types.Empty, retErr error) {
	func() { a.Log(request, nil, nil, 0) }()
	defer func(start time.Time) { a.Log(request, response, retErr, time.Since(start)) }(time.Now())
	pachClient := a.getPachClient().WithCtx(ctx)
	if err := checkLoggedIn(pachClient); err != nil {
		return nil, err
	}

	jobInfo, err := a.InspectJob(ctx, &pps.InspectJobRequest{
		Job: request.Job,
	})
	if err != nil {
		return nil, err
	}
	workerPoolID := ppsutil.PipelineRcName(jobInfo.Pipeline.Name, jobInfo.PipelineVersion)
	if err := workerpkg.Cancel(ctx, workerPoolID, a.etcdClient, a.etcdPrefix, a.workerGrpcPort, request.Job.ID, request.DataFilters); err != nil {
		return nil, err
	}
	return &types.Empty{}, nil
}

// listDatum contains our internal implementation of ListDatum, which is shared
// between ListDatum and ListDatumStream. When ListDatum is removed, this should
// be inlined into ListDatumStream
func (a *apiServer) listDatum(pachClient *client.APIClient, job *pps.Job, page, pageSize int64) (response *pps.ListDatumResponse, retErr error) {
	if err := checkLoggedIn(pachClient); err != nil {
		return nil, err
	}
	response = &pps.ListDatumResponse{}
	ctx := pachClient.Ctx()
	pfsClient := pachClient.PfsAPIClient

	// get information about 'job'
	jobInfo, err := a.InspectJob(ctx, &pps.InspectJobRequest{
		Job: &pps.Job{
			ID: job.ID,
		},
	})
	if err != nil {
		return nil, err
	}

	// authorize ListDatum (must have READER access to all inputs)
	if err := a.authorizePipelineOp(pachClient,
		pipelineOpListDatum,
		jobInfo.Input,
		jobInfo.Pipeline.Name,
	); err != nil {
		return nil, err
	}

	// helper functions for pagination
	getTotalPages := func(totalSize int) int64 {
		return (int64(totalSize) + pageSize - 1) / pageSize // == ceil(totalSize/pageSize)
	}
	getPageBounds := func(totalSize int) (int, int, error) {
		start := int(page * pageSize)
		end := int((page + 1) * pageSize)
		switch {
		case totalSize <= start:
			return 0, 0, io.EOF
		case totalSize <= end:
			return start, totalSize, nil
		case end < totalSize:
			return start, end, nil
		}
		return 0, 0, goerr.New("getPageBounds: unreachable code")
	}

	df, err := workerpkg.NewDatumFactory(pachClient, jobInfo.Input)
	if err != nil {
		return nil, err
	}
	// If there's no stats commit (job not finished), compute datums using jobInfo
	if jobInfo.StatsCommit == nil {
		start := 0
		end := df.Len()
		if pageSize > 0 {
			var err error
			start, end, err = getPageBounds(df.Len())
			if err != nil {
				return nil, err
			}
			response.Page = page
			response.TotalPages = getTotalPages(df.Len())
		}
		var datumInfos []*pps.DatumInfo
		for i := start; i < end; i++ {
			datum := df.Datum(i) // flattened slice of *worker.Input to job
			id := workerpkg.HashDatum(jobInfo.Pipeline.Name, jobInfo.Salt, datum)
			datumInfo := &pps.DatumInfo{
				Datum: &pps.Datum{
					ID:  id,
					Job: jobInfo.Job,
				},
				State: pps.DatumState_STARTING,
			}
			for _, input := range datum {
				datumInfo.Data = append(datumInfo.Data, input.FileInfo)
			}
			datumInfos = append(datumInfos, datumInfo)
		}
		response.DatumInfos = datumInfos
		return response, nil
	}

	// There is a stats commit -- job is finished
	// List the files under / in the stats branch to get all the datums
	file := &pfs.File{
		Commit: jobInfo.StatsCommit,
		Path:   "/",
	}

	var datumFileInfos []*pfs.FileInfo
	fs, err := pfsClient.ListFileStream(ctx,
		&pfs.ListFileRequest{File: file, Full: true})
	if err != nil {
		return nil, grpcutil.ScrubGRPC(err)
	}
	// Omit files at the top level that correspond to aggregate job stats
	blacklist := map[string]bool{
		"stats": true,
		"logs":  true,
		"pfs":   true,
	}
	pathToDatumHash := func(path string) (string, error) {
		_, datumHash := filepath.Split(path)
		if _, ok := blacklist[datumHash]; ok {
			return "", fmt.Errorf("value %v is not a datum hash", datumHash)
		}
		return datumHash, nil
	}
	for {
		f, err := fs.Recv()
		if err == io.EOF {
			break
		} else if err != nil {
			return nil, grpcutil.ScrubGRPC(err)
		}
		if _, err := pathToDatumHash(f.File.Path); err != nil {
			// not a datum
			continue
		}
		datumFileInfos = append(datumFileInfos, f)
	}
	var egGetDatums errgroup.Group
	limiter := limit.New(200)
	datumInfos := make([]*pps.DatumInfo, len(datumFileInfos))
	for index, fileInfo := range datumFileInfos {
		fileInfo := fileInfo
		index := index
		egGetDatums.Go(func() error {
			limiter.Acquire()
			defer limiter.Release()
			datumHash, err := pathToDatumHash(fileInfo.File.Path)
			if err != nil {
				// not a datum
				return nil
			}
			datum, err := a.getDatum(pachClient, jobInfo.StatsCommit.Repo.Name, jobInfo.StatsCommit, job.ID, datumHash, df)
			if err != nil {
				return err
			}
			datumInfos[index] = datum
			return nil
		})
	}
	if err = egGetDatums.Wait(); err != nil {
		return nil, err
	}
	// Sort results (failed first)
	sort.Slice(datumInfos, func(i, j int) bool {
		return datumInfos[i].State < datumInfos[j].State
	})
	if pageSize > 0 {
		response.Page = page
		response.TotalPages = getTotalPages(len(datumInfos))
		start, end, err := getPageBounds(len(datumInfos))
		if err != nil {
			return nil, err
		}
		datumInfos = datumInfos[start:end]
	}
	response.DatumInfos = datumInfos
	return response, nil
}

func (a *apiServer) ListDatum(ctx context.Context, request *pps.ListDatumRequest) (response *pps.ListDatumResponse, retErr error) {
	func() { a.Log(request, nil, nil, 0) }()
	defer func(start time.Time) {
		if response != nil && len(response.DatumInfos) > client.MaxListItemsLog {
			logrus.Infof("Response contains %d objects; logging the first %d", len(response.DatumInfos), client.MaxListItemsLog)
			logResponse := &pps.ListDatumResponse{
				TotalPages: response.TotalPages,
				Page:       response.Page,
				DatumInfos: response.DatumInfos[:client.MaxListItemsLog],
			}
			a.Log(request, logResponse, retErr, time.Since(start))
		} else {
			a.Log(request, response, retErr, time.Since(start))
		}
	}(time.Now())
	pachClient := a.getPachClient().WithCtx(ctx)
	return a.listDatum(pachClient, request.Job, request.Page, request.PageSize)
}

func (a *apiServer) ListDatumStream(req *pps.ListDatumRequest, resp pps.API_ListDatumStreamServer) (retErr error) {
	func() { a.Log(req, nil, nil, 0) }()
	sent := 0
	defer func(start time.Time) {
		a.Log(req, fmt.Sprintf("stream containing %d DatumInfos", sent), retErr, time.Since(start))
	}(time.Now())
	pachClient := a.getPachClient().WithCtx(resp.Context())
	ldr, err := a.listDatum(pachClient, req.Job, req.Page, req.PageSize)
	if err != nil {
		return err
	}
	first := true
	for _, di := range ldr.DatumInfos {
		r := &pps.ListDatumStreamResponse{}
		if first {
			r.Page = ldr.Page
			r.TotalPages = ldr.TotalPages
			first = false
		}
		r.DatumInfo = di
		if err := resp.Send(r); err != nil {
			return err
		}
		sent++
	}
	return nil
}

func (a *apiServer) getDatum(pachClient *client.APIClient, repo string, commit *pfs.Commit, jobID string, datumID string, df workerpkg.DatumFactory) (datumInfo *pps.DatumInfo, retErr error) {
	datumInfo = &pps.DatumInfo{
		Datum: &pps.Datum{
			ID:  datumID,
			Job: client.NewJob(jobID),
		},
		State: pps.DatumState_SUCCESS,
	}
	ctx := pachClient.Ctx()
	pfsClient := pachClient.PfsAPIClient

	// Check if skipped
	fileInfos, err := pachClient.GlobFile(commit.Repo.Name, commit.ID, fmt.Sprintf("/%v/job:*", datumID))
	if err != nil {
		return nil, err
	}
	if len(fileInfos) != 1 {
		return nil, fmt.Errorf("couldn't find job file")
	}
	if strings.Split(fileInfos[0].File.Path, ":")[1] != jobID {
		datumInfo.State = pps.DatumState_SKIPPED
	}

	// Check if failed
	stateFile := &pfs.File{
		Commit: commit,
		Path:   fmt.Sprintf("/%v/failure", datumID),
	}
	_, err = pfsClient.InspectFile(ctx, &pfs.InspectFileRequest{File: stateFile})
	if err == nil {
		datumInfo.State = pps.DatumState_FAILED
	} else if !isNotFoundErr(err) {
		return nil, err
	}

	// Populate stats
	var buffer bytes.Buffer
	if err := pachClient.GetFile(commit.Repo.Name, commit.ID, fmt.Sprintf("/%v/stats", datumID), 0, 0, &buffer); err != nil {
		return nil, err
	}
	stats := &pps.ProcessStats{}
	err = jsonpb.Unmarshal(&buffer, stats)
	if err != nil {
		return nil, err
	}
	datumInfo.Stats = stats
	buffer.Reset()
	if err := pachClient.GetFile(commit.Repo.Name, commit.ID, fmt.Sprintf("/%v/index", datumID), 0, 0, &buffer); err != nil {
		return nil, err
	}
	i, err := strconv.Atoi(buffer.String())
	if err != nil {
		return nil, err
	}
	if i >= df.Len() {
		return nil, fmt.Errorf("index %d out of range", i)
	}
	inputs := df.Datum(i)
	for _, input := range inputs {
		datumInfo.Data = append(datumInfo.Data, input.FileInfo)
	}
	datumInfo.PfsState = &pfs.File{
		Commit: commit,
		Path:   fmt.Sprintf("/%v/pfs", datumID),
	}

	return datumInfo, nil
}

func (a *apiServer) InspectDatum(ctx context.Context, request *pps.InspectDatumRequest) (response *pps.DatumInfo, retErr error) {
	func() { a.Log(request, nil, nil, 0) }()
	defer func(start time.Time) { a.Log(request, response, retErr, time.Since(start)) }(time.Now())
	pachClient := a.getPachClient().WithCtx(ctx)
	if err := checkLoggedIn(pachClient); err != nil {
		return nil, err
	}
	ctx = pachClient.Ctx() // pachClient will propagate auth info
	jobInfo, err := a.InspectJob(ctx, &pps.InspectJobRequest{
		Job: &pps.Job{
			ID: request.Datum.Job.ID,
		},
	})
	if err != nil {
		return nil, err
	}

	if !jobInfo.EnableStats {
		return nil, fmt.Errorf("stats not enabled on %v", jobInfo.Pipeline.Name)
	}
	if jobInfo.StatsCommit == nil {
		return nil, fmt.Errorf("job not finished, no stats output yet")
	}
	df, err := workerpkg.NewDatumFactory(pachClient, jobInfo.Input)
	if err != nil {
		return nil, err
	}

	// Populate datumInfo given a path
	datumInfo, err := a.getDatum(pachClient, jobInfo.StatsCommit.Repo.Name, jobInfo.StatsCommit, request.Datum.Job.ID, request.Datum.ID, df)
	if err != nil {
		return nil, err
	}

	return datumInfo, nil
}

func (a *apiServer) GetLogs(request *pps.GetLogsRequest, apiGetLogsServer pps.API_GetLogsServer) (retErr error) {
	func() { a.Log(request, nil, nil, 0) }()
	defer func(start time.Time) { a.Log(request, nil, retErr, time.Since(start)) }(time.Now())
	pachClient := a.getPachClient().WithCtx(apiGetLogsServer.Context())
	ctx := pachClient.Ctx() // pachClient will propagate auth info

	// Authorize request and get list of pods containing logs we're interested in
	// (based on pipeline and job filters)
	var rcName, containerName string
	if request.Pipeline == nil && request.Job == nil {
		if len(request.DataFilters) > 0 || request.Datum != nil {
			return fmt.Errorf("must specify the Job or Pipeline that the datum is from to get logs for it")
		}
		// no authorization is done to get logs from master
		containerName, rcName = "pachd", "pachd"
	} else {
		containerName = client.PPSWorkerUserContainerName

		// 1) Lookup the PipelineInfo for this pipeline/job, for auth and to get the
		// RC name
		var pipelineInfo *pps.PipelineInfo
		var statsCommit *pfs.Commit
		var err error
		if request.Pipeline != nil {
			pipelineInfo, err = a.inspectPipeline(pachClient, request.Pipeline.Name)
		} else if request.Job != nil {
			// If user provides a job, lookup the pipeline from the job info, and then
			// get the pipeline RC
			var jobPtr pps.EtcdJobInfo
			err = a.jobs.ReadOnly(ctx).Get(request.Job.ID, &jobPtr)
			if err != nil {
				return fmt.Errorf("could not get job information for \"%s\": %v", request.Job.ID, err)
			}
			statsCommit = jobPtr.StatsCommit
			pipelineInfo, err = a.inspectPipeline(pachClient, jobPtr.Pipeline.Name)
		}
		if err != nil {
			return fmt.Errorf("could not get pipeline information for %s: %v", request.Pipeline.Name, err)
		}

		// 2) Check whether the caller is authorized to get logs from this pipeline/job
		if err := a.authorizePipelineOp(pachClient, pipelineOpGetLogs, pipelineInfo.Input, pipelineInfo.Pipeline.Name); err != nil {
			return err
		}

		// If the job had stats enabled, we use the logs from the stats
		// commit since that's likely to yield better results.
		if statsCommit != nil {
			return a.getLogsFromStats(pachClient, request, apiGetLogsServer, statsCommit)
		}

		// 3) Get rcName for this pipeline
		rcName = ppsutil.PipelineRcName(pipelineInfo.Pipeline.Name, pipelineInfo.Version)
		if err != nil {
			return err
		}
	}

	// Get pods managed by the RC we're scraping (either pipeline or pachd)
	pods, err := a.rcPods(rcName)
	if err != nil {
		return fmt.Errorf("could not get pods in rc \"%s\" containing logs: %s", rcName, err.Error())
	}
	if len(pods) == 0 {
		return fmt.Errorf("no pods belonging to the rc \"%s\" were found", rcName)
	}

	// Spawn one goroutine per pod. Each goro writes its pod's logs to a channel
	// and channels are read into the output server in a stable order.
	// (sort the pods to make sure that the order of log lines is stable)
	sort.Sort(podSlice(pods))
	logCh := make(chan *pps.LogMessage)
	var eg errgroup.Group
	var mu sync.Mutex
	eg.Go(func() error {
		for _, pod := range pods {
			pod := pod
			if !request.Follow {
				mu.Lock()
			}
			eg.Go(func() (retErr error) {
				if !request.Follow {
					defer mu.Unlock()
				}
				tailLines := &request.Tail
				if *tailLines <= 0 {
					tailLines = nil
				}
				// Get full set of logs from pod i
				stream, err := a.kubeClient.CoreV1().Pods(a.namespace).GetLogs(
					pod.ObjectMeta.Name, &v1.PodLogOptions{
						Container: containerName,
						Follow:    request.Follow,
						TailLines: tailLines,
					}).Timeout(10 * time.Second).Stream()
				if err != nil {
					if apiStatus, ok := err.(errors.APIStatus); ok &&
						strings.Contains(apiStatus.Status().Message, "PodInitializing") {
						return nil // No logs to collect from this node yet, just skip it
					}
					return err
				}
				defer func() {
					if err := stream.Close(); err != nil && retErr == nil {
						retErr = err
					}
				}()

				// Parse pods' log lines, and filter out irrelevant ones
				scanner := bufio.NewScanner(stream)
				for scanner.Scan() {
					msg := new(pps.LogMessage)
					if containerName == "pachd" {
						msg.Message = scanner.Text()
					} else {
						logBytes := scanner.Bytes()
						if err := jsonpb.Unmarshal(bytes.NewReader(logBytes), msg); err != nil {
							continue
						}

						// Filter out log lines that don't match on pipeline or job
						if request.Pipeline != nil && request.Pipeline.Name != msg.PipelineName {
							continue
						}
						if request.Job != nil && request.Job.ID != msg.JobID {
							continue
						}
						if request.Datum != nil && request.Datum.ID != msg.DatumID {
							continue
						}
						if request.Master != msg.Master {
							continue
						}
						if !workerpkg.MatchDatum(request.DataFilters, msg.Data) {
							continue
						}
					}
					msg.Message = strings.TrimSuffix(msg.Message, "\n")

					// Log message passes all filters -- return it
					select {
					case logCh <- msg:
					case <-ctx.Done():
						return nil
					}
				}
				return nil
			})
		}
		return nil
	})
	var egErr error
	go func() {
		egErr = eg.Wait()
		close(logCh)
	}()

	for msg := range logCh {
		if err := apiGetLogsServer.Send(msg); err != nil {
			return err
		}
	}
	return egErr
}

func (a *apiServer) getLogsFromStats(pachClient *client.APIClient, request *pps.GetLogsRequest, apiGetLogsServer pps.API_GetLogsServer, statsCommit *pfs.Commit) error {
	pfsClient := pachClient.PfsAPIClient
	fs, err := pfsClient.GlobFileStream(pachClient.Ctx(), &pfs.GlobFileRequest{
		Commit:  statsCommit,
		Pattern: "*/logs", // this is the path where logs reside
	})
	if err != nil {
		return grpcutil.ScrubGRPC(err)
	}

	limiter := limit.New(20)
	var eg errgroup.Group
	var mu sync.Mutex
	for {
		fileInfo, err := fs.Recv()
		if err == io.EOF {
			break
		}
		eg.Go(func() error {
			if err != nil {
				return err
			}
			limiter.Acquire()
			defer limiter.Release()
			var buf bytes.Buffer
			if err := pachClient.GetFile(fileInfo.File.Commit.Repo.Name, fileInfo.File.Commit.ID, fileInfo.File.Path, 0, 0, &buf); err != nil {
				return err
			}
			// Parse pods' log lines, and filter out irrelevant ones
			scanner := bufio.NewScanner(&buf)
			for scanner.Scan() {
				logBytes := scanner.Bytes()
				msg := new(pps.LogMessage)
				if err := jsonpb.Unmarshal(bytes.NewReader(logBytes), msg); err != nil {
					continue
				}
				if request.Pipeline != nil && request.Pipeline.Name != msg.PipelineName {
					continue
				}
				if request.Job != nil && request.Job.ID != msg.JobID {
					continue
				}
				if request.Datum != nil && request.Datum.ID != msg.DatumID {
					continue
				}
				if request.Master != msg.Master {
					continue
				}
				if !workerpkg.MatchDatum(request.DataFilters, msg.Data) {
					continue
				}

				mu.Lock()
				if err := apiGetLogsServer.Send(msg); err != nil {
					mu.Unlock()
					return err
				}
				mu.Unlock()
			}
			return nil
		})
	}
	return eg.Wait()
}

func (a *apiServer) validatePipeline(pachClient *client.APIClient, pipelineInfo *pps.PipelineInfo) error {
	if pipelineInfo.Pipeline == nil {
		return fmt.Errorf("pipeline has no name")
	}
	if !pipelineNameMatcher.MatchString(pipelineInfo.Pipeline.Name) {
		return fmt.Errorf("Invalid pipeline name: it must consist of alphanumeric characters, '-', '_' or '.', and must start and end with an alphanumeric character (e.g. 'MyValue',  or 'my_value',  or '12345')")
	}
	if err := a.validateInput(pachClient, pipelineInfo.Pipeline.Name, pipelineInfo.Input, false); err != nil {
		return err
	}
	if err := validateTransform(pipelineInfo.Transform); err != nil {
		return fmt.Errorf("invalid transform: %v", err)
	}
	if pipelineInfo.ParallelismSpec != nil {
		if pipelineInfo.ParallelismSpec.Constant < 0 {
			return fmt.Errorf("ParallelismSpec.Constant must be > 0")
		}
		if pipelineInfo.ParallelismSpec.Coefficient < 0 {
			return fmt.Errorf("ParallelismSpec.Coefficient must be > 0")
		}
		if pipelineInfo.ParallelismSpec.Constant != 0 &&
			pipelineInfo.ParallelismSpec.Coefficient != 0 {
			return fmt.Errorf("contradictory parallelism strategies: must set at " +
				"most one of ParallelismSpec.Constant and ParallelismSpec.Coefficient")
		}
		if pipelineInfo.Service != nil && pipelineInfo.ParallelismSpec.Constant != 1 {
			return fmt.Errorf("services can only be run with a constant parallelism of 1")
		}
	}
	if pipelineInfo.HashtreeSpec != nil {
		if pipelineInfo.HashtreeSpec.Constant <= 0 {
			return fmt.Errorf("HashtreeSpec.Constant must be > 0")
		}
	}
	if pipelineInfo.OutputBranch == "" {
		return fmt.Errorf("pipeline needs to specify an output branch")
	}
	if _, err := resource.ParseQuantity(pipelineInfo.CacheSize); err != nil {
		return fmt.Errorf("could not parse cacheSize '%s': %v", pipelineInfo.CacheSize, err)
	}
	if pipelineInfo.JobTimeout != nil {
		_, err := types.DurationFromProto(pipelineInfo.JobTimeout)
		if err != nil {
			return err
		}
	}
	if pipelineInfo.DatumTimeout != nil {
		_, err := types.DurationFromProto(pipelineInfo.DatumTimeout)
		if err != nil {
			return err
		}
	}
	return nil
}

func branchProvenance(input *pps.Input) []*pfs.Branch {
	var result []*pfs.Branch
	pps.VisitInput(input, func(input *pps.Input) {
		if input.Atom != nil {
			result = append(result, client.NewBranch(input.Atom.Repo, input.Atom.Branch))
		}
		if input.Pfs != nil {
			result = append(result, client.NewBranch(input.Pfs.Repo, input.Pfs.Branch))
		}
		if input.Cron != nil {
			result = append(result, client.NewBranch(input.Cron.Repo, "master"))
		}
		if input.Git != nil {
			result = append(result, client.NewBranch(input.Git.Name, input.Git.Branch))
		}
	})
	return result
}

// hardStopPipeline does essentially the same thing as StopPipeline (deletes the
// pipeline's branch provenance, deletes any open commits, deletes any k8s
// workers), but does it immediately. This is to avoid races between operations
// that will do subsequent work (e.g. UpdatePipeline and DeletePipeline) and the
// PPS master
func (a *apiServer) hardStopPipeline(pachClient *client.APIClient, pipelineInfo *pps.PipelineInfo) error {
	// Remove the output branch's provenance so that no new jobs can be created
	if err := pachClient.CreateBranch(
		pipelineInfo.Pipeline.Name,
		pipelineInfo.OutputBranch,
		pipelineInfo.OutputBranch,
		nil,
	); err != nil && !isNotFoundErr(err) {
		return fmt.Errorf("could not recreate original output branch: %v", err)
	}

	// Now that new commits won't be created on the master branch, enumerate
	// existing commits and close any open ones.
	iter, err := pachClient.ListCommitStream(pachClient.Ctx(), &pfs.ListCommitRequest{
		Repo: client.NewRepo(pipelineInfo.Pipeline.Name),
		To:   client.NewCommit(pipelineInfo.Pipeline.Name, pipelineInfo.OutputBranch),
	})
	if err != nil {
		return fmt.Errorf("couldn't get open commits on '%s': %v", pipelineInfo.OutputBranch, err)
	}
	// Finish all open commits, most recent first (so that we finish the
	// current job's output commit--the oldest--last, and unblock the master
	// only after all other commits are also finished, preventing any new jobs)
	for {
		ci, err := iter.Recv()
		if err == io.EOF {
			break
		} else if err != nil {
			return err
		}
		if ci.Finished == nil {
			// Finish the commit and don't pass a tree
			pachClient.PfsAPIClient.FinishCommit(pachClient.Ctx(), &pfs.FinishCommitRequest{
				Commit: ci.Commit,
				Empty:  true,
			})
		}
	}
	return nil
}

var (
	// superUserToken is the cached auth token used by PPS to write to the spec
	// repo, create pipeline subjects, and
	superUserToken string

	// superUserTokenOnce ensures that ppsToken is only read from etcd once. These are
	// read/written by apiServer#sudo()
	superUserTokenOnce sync.Once
)

// sudo is a helper function that copies 'pachClient' grants it PPS's superuser
// token, and calls 'f' with the superuser client. This helps isolate PPS's use
// of its superuser token so that it's not widely copied and is unlikely to
// leak authority to parts of the code that aren't supposed to have it.
//
// Note that because the argument to 'f' is a superuser client, it should not
// be used to make any calls with unvalidated user input. Any such use could be
// exploited to make PPS a confused deputy
func (a *apiServer) sudo(pachClient *client.APIClient, f func(*client.APIClient) error) error {
	// Get PPS auth token
	superUserTokenOnce.Do(func() {
		b := backoff.NewExponentialBackOff()
		b.MaxElapsedTime = 60 * time.Second
		b.MaxInterval = 5 * time.Second
		if err := backoff.Retry(func() error {
			superUserTokenCol := col.NewCollection(a.etcdClient, ppsconsts.PPSTokenKey, nil, &types.StringValue{}, nil, nil).ReadOnly(pachClient.Ctx())
			var result types.StringValue
			if err := superUserTokenCol.Get("", &result); err != nil {
				return fmt.Errorf("couldn't get PPS superuser token on startup")
			}
			superUserToken = result.Value
			return nil
		}, b); err != nil {
			panic("couldn't get PPS superuser token within 60s of starting up")
		}
	})

	// Copy pach client, but keep ctx (to propagate cancellation). Replace token
	// with superUserToken
	superUserClient := pachClient.WithCtx(pachClient.Ctx())
	superUserClient.SetAuthToken(superUserToken)
	return f(superUserClient)
}

// makePipelineInfoCommit is a helper for CreatePipeline that creates a commit
// with 'pipelineInfo' in SpecRepo (in PFS). It's called in both the case where
// a user is updating a pipeline and the case where a user is creating a new
// pipeline.
func (a *apiServer) makePipelineInfoCommit(pachClient *client.APIClient, pipelineInfo *pps.PipelineInfo) (result *pfs.Commit, retErr error) {
	pipelineName := pipelineInfo.Pipeline.Name
	var commit *pfs.Commit
	if err := a.sudo(pachClient, func(superUserClient *client.APIClient) error {
		data, err := pipelineInfo.Marshal()
		if err != nil {
			return fmt.Errorf("could not marshal PipelineInfo: %v", err)
		}
		if _, err = superUserClient.PutFileOverwrite(ppsconsts.SpecRepo, pipelineName, ppsconsts.SpecFile, bytes.NewReader(data), 0); err != nil {
			return err
		}
		branchInfo, err := superUserClient.InspectBranch(ppsconsts.SpecRepo, pipelineName)
		if err != nil {
			return err
		}
		commit = branchInfo.Head
		return nil
	}); err != nil {
		return nil, err
	}
	return commit, nil
}

func (a *apiServer) fixPipelineInputRepoACLs(pachClient *client.APIClient, pipelineInfo *pps.PipelineInfo, prevPipelineInfo *pps.PipelineInfo) error {
	add := make(map[string]struct{})
	remove := make(map[string]struct{})
	var pipelineName string
	// Figure out which repos 'pipeline' might no longer be using
	if prevPipelineInfo != nil {
		pipelineName = prevPipelineInfo.Pipeline.Name
		pps.VisitInput(prevPipelineInfo.Input, func(input *pps.Input) {
			var repo string
			switch {
			case input.Atom != nil:
				repo = input.Atom.Repo
			case input.Pfs != nil:
				repo = input.Pfs.Repo
			case input.Cron != nil:
				repo = input.Cron.Repo
			case input.Git != nil:
				repo = input.Git.Name
			default:
				return // no scope to set: input is not a repo
			}
			remove[repo] = struct{}{}
		})
	}

	// Figure out which repos 'pipeline' is using
	if pipelineInfo != nil {
		// also check that pipeline name is consistent
		if pipelineName == "" {
			pipelineName = pipelineInfo.Pipeline.Name
		} else if pipelineInfo.Pipeline.Name != pipelineName {
			return fmt.Errorf("pipelineInfo (%s) and prevPipelineInfo (%s) do not "+
				"belong to matching pipelines; this is a bug",
				pipelineInfo.Pipeline.Name, prevPipelineInfo.Pipeline.Name)
		}

		// collect inputs (remove redundant inputs from 'remove', but don't
		// bother authorizing 'pipeline' twice)
		pps.VisitInput(pipelineInfo.Input, func(input *pps.Input) {
			var repo string
			switch {
			case input.Atom != nil:
				repo = input.Atom.Repo
			case input.Pfs != nil:
				repo = input.Pfs.Repo
			case input.Cron != nil:
				repo = input.Cron.Repo
			case input.Git != nil:
				repo = input.Git.Name
			default:
				return // no scope to set: input is not a repo
			}
			if _, ok := remove[repo]; ok {
				delete(remove, repo)
			} else {
				add[repo] = struct{}{}
			}
		})
	}
	if pipelineName == "" {
		return fmt.Errorf("fixPipelineInputRepoACLs called with both current and " +
			"previous pipelineInfos == to nil; this is a bug")
	}

	var eg errgroup.Group
	// Remove pipeline from old, unused inputs
	for repo := range remove {
		repo := repo
		eg.Go(func() error {
			return a.sudo(pachClient, func(superUserClient *client.APIClient) error {
				_, err := superUserClient.SetScope(superUserClient.Ctx(), &auth.SetScopeRequest{
					Repo:     repo,
					Username: auth.PipelinePrefix + pipelineName,
					Scope:    auth.Scope_NONE,
				})
				return grpcutil.ScrubGRPC(err)
			})
		})
	}
	// Add pipeline to every new input's ACL as a READER
	for repo := range add {
		repo := repo
		eg.Go(func() error {
			return a.sudo(pachClient, func(superUserClient *client.APIClient) error {
				_, err := superUserClient.SetScope(superUserClient.Ctx(), &auth.SetScopeRequest{
					Repo:     repo,
					Username: auth.PipelinePrefix + pipelineName,
					Scope:    auth.Scope_READER,
				})
				return grpcutil.ScrubGRPC(err)
			})
		})
	}
	// Add pipeline to its output repo's ACL as a WRITER if it's new
	if prevPipelineInfo == nil {
		eg.Go(func() error {
			return a.sudo(pachClient, func(superUserClient *client.APIClient) error {
				_, err := superUserClient.SetScope(superUserClient.Ctx(), &auth.SetScopeRequest{
					Repo:     pipelineName,
					Username: auth.PipelinePrefix + pipelineName,
					Scope:    auth.Scope_WRITER,
				})
				return grpcutil.ScrubGRPC(err)
			})
		})
	}
	if err := eg.Wait(); err != nil {
		return fmt.Errorf("error fixing ACLs on \"%s\"'s input repos: %v", pipelineName, grpcutil.ScrubGRPC(eg.Wait()))
	}
	return nil
}

func (a *apiServer) CreatePipeline(ctx context.Context, request *pps.CreatePipelineRequest) (response *types.Empty, retErr error) {
	func() { a.Log(request, nil, nil, 0) }()
	defer func(start time.Time) { a.Log(request, response, retErr, time.Since(start)) }(time.Now())
	metricsFn := metrics.ReportUserAction(ctx, a.reporter, "CreatePipeline")
	defer func(start time.Time) { metricsFn(start, retErr) }(time.Now())
	pachClient := a.getPachClient().WithCtx(ctx)
	ctx = pachClient.Ctx() // pachClient will propagate auth info
	pfsClient := pachClient.PfsAPIClient
	if request.Salt == "" {
		request.Salt = uuid.NewWithoutDashes()
	}
	pipelineInfo := &pps.PipelineInfo{
		Pipeline:         request.Pipeline,
		Version:          1,
		Transform:        request.Transform,
		ParallelismSpec:  request.ParallelismSpec,
		HashtreeSpec:     request.HashtreeSpec,
		Input:            request.Input,
		OutputBranch:     request.OutputBranch,
		Egress:           request.Egress,
		CreatedAt:        now(),
		ResourceRequests: request.ResourceRequests,
		ResourceLimits:   request.ResourceLimits,
		Description:      request.Description,
		CacheSize:        request.CacheSize,
		EnableStats:      request.EnableStats,
		Salt:             request.Salt,
		Batch:            request.Batch,
		MaxQueueSize:     request.MaxQueueSize,
		Service:          request.Service,
		ChunkSpec:        request.ChunkSpec,
		DatumTimeout:     request.DatumTimeout,
		JobTimeout:       request.JobTimeout,
		Standby:          request.Standby,
		DatumTries:       request.DatumTries,
		SchedulingSpec:   request.SchedulingSpec,
		PodSpec:          request.PodSpec,
	}
	setPipelineDefaults(pipelineInfo)

	// Validate new pipeline
	if err := a.validatePipeline(pachClient, pipelineInfo); err != nil {
		return nil, err
	}
	var visitErr error
	pps.VisitInput(pipelineInfo.Input, func(input *pps.Input) {
		if input.Cron != nil {
			if err := pachClient.CreateRepo(input.Cron.Repo); err != nil && !isAlreadyExistsErr(err) {
				visitErr = err
			}
		}
		if input.Git != nil {
			if err := pachClient.CreateRepo(input.Git.Name); err != nil && !isAlreadyExistsErr(err) {
				visitErr = err
			}
		}
	})
	if visitErr != nil {
		return nil, visitErr
	}

	// Authorize pipeline creation
	operation := pipelineOpCreate
	if request.Update {
		operation = pipelineOpUpdate
	}
	if err := a.authorizePipelineOp(pachClient, operation, pipelineInfo.Input, pipelineInfo.Pipeline.Name); err != nil {
		return nil, err
	}
	pipelineName := pipelineInfo.Pipeline.Name
	pps.SortInput(pipelineInfo.Input) // Makes datum hashes comparable
	if request.Update {
		// inspect the pipeline here so that if it doesn't exist users get a
		// sensible error message
		if _, err := a.inspectPipeline(pachClient, request.Pipeline.Name); err != nil {
			return nil, err
		}
		// Help user fix inconsistency if previous UpdatePipeline call failed
		if ci, err := pachClient.InspectCommit(ppsconsts.SpecRepo, pipelineName); err != nil {
			return nil, err
		} else if ci.Finished == nil {
			return nil, fmt.Errorf("the HEAD commit of this pipeline's spec branch " +
				"is open. Either another CreatePipeline call is running or a previous " +
				"call crashed. If you're sure no other CreatePipeline commands are " +
				"running, you can run 'pachctl update-pipeline --clean' which will " +
				"delete this open commit")
		}

		if err := a.hardStopPipeline(pachClient, pipelineInfo); err != nil {
			return nil, err
		}

		// Look up existing pipelineInfo and update it, writing updated
		// pipelineInfo back to PFS in a new commit. Do this inside an etcd
		// transaction as PFS doesn't support transactions and this prevents
		// concurrent UpdatePipeline calls from racing
		var (
			pipelinePtr     pps.EtcdPipelineInfo
			oldPipelineInfo *pps.PipelineInfo
		)
		if _, err := col.NewSTM(ctx, a.etcdClient, func(stm col.STM) error {
			// Read existing PipelineInfo from PFS output repo
			return a.pipelines.ReadWrite(stm).Update(pipelineName, &pipelinePtr, func() error {
				var err error
				oldPipelineInfo, err = ppsutil.GetPipelineInfo(pachClient, &pipelinePtr)
				if err != nil {
					return err
				}

				// Modify pipelineInfo
				pipelineInfo.Version = oldPipelineInfo.Version + 1
				pipelineInfo.Stopped = oldPipelineInfo.Stopped
				if !request.Reprocess {
					pipelineInfo.Salt = oldPipelineInfo.Salt
				}
				// Write updated PipelineInfo back to PFS.
				commit, err := a.makePipelineInfoCommit(pachClient, pipelineInfo)
				if err != nil {
					return err
				}
				// Update pipelinePtr to point to new commit
				pipelinePtr.SpecCommit = commit
				pipelinePtr.State = pps.PipelineState_PIPELINE_STARTING
				// Clear any failure reasons
				pipelinePtr.Reason = ""
				return nil
			})
		}); err != nil {
			return nil, err
		}
		if pipelinePtr.AuthToken != "" {
			if err := a.fixPipelineInputRepoACLs(pachClient, pipelineInfo, oldPipelineInfo); err != nil {
				return nil, err
			}
		}
	} else {
		// Create output repo, pipeline output, and stats
		if _, err := pfsClient.CreateRepo(ctx, &pfs.CreateRepoRequest{
			Repo: client.NewRepo(pipelineName),
		}); err != nil && !isAlreadyExistsErr(err) {
			return nil, err
		}
		commit, err := a.makePipelineInfoCommit(pachClient, pipelineInfo)
		if err != nil {
			return nil, err
		}

		// pipelinePtr will be written to etcd, pointing at 'commit'. May include an
		// auth token
		pipelinePtr := &pps.EtcdPipelineInfo{
			SpecCommit: commit,
			State:      pps.PipelineState_PIPELINE_STARTING,
		}

		// Generate pipeline's auth token & add pipeline to the ACLs of input/output
		// repos
		if err := a.sudo(pachClient, func(superUserClient *client.APIClient) error {
			tokenResp, err := superUserClient.GetAuthToken(superUserClient.Ctx(), &auth.GetAuthTokenRequest{
				Subject: auth.PipelinePrefix + request.Pipeline.Name,
			})
			if err != nil {
				if auth.IsErrNotActivated(err) {
					return nil // no auth work to do
				}
				return grpcutil.ScrubGRPC(err)
			}
			pipelinePtr.AuthToken = tokenResp.Token
			return nil
		}); err != nil {
			return nil, err
		}

		// Put a pointer to the new PipelineInfo commit into etcd
		if _, err = col.NewSTM(ctx, a.etcdClient, func(stm col.STM) error {
			err = a.pipelines.ReadWrite(stm).Create(pipelineName, pipelinePtr)
			if isAlreadyExistsErr(err) {
				if err := a.sudo(pachClient, func(superUserClient *client.APIClient) error {
					return superUserClient.DeleteCommit(ppsconsts.SpecRepo, commit.ID)
				}); err != nil {
					return fmt.Errorf("couldn't clean up orphaned spec commit: %v", grpcutil.ScrubGRPC(err))
				}
				return newErrPipelineExists(pipelineName)
			}
			return err
		}); err != nil {
			return nil, err
		}
		if pipelinePtr.AuthToken != "" {
			if err := a.fixPipelineInputRepoACLs(pachClient, pipelineInfo, nil); err != nil {
				return nil, err
			}
		}
	}

	// Create a branch for the pipeline's output data (provenant on the spec branch)
	provenance := append(branchProvenance(pipelineInfo.Input),
		client.NewBranch(ppsconsts.SpecRepo, pipelineName))
	outputBranch := client.NewBranch(pipelineName, pipelineInfo.OutputBranch)
	if _, err := pfsClient.CreateBranch(ctx, &pfs.CreateBranchRequest{
		Branch:     outputBranch,
		Provenance: provenance,
	}); err != nil {
		return nil, fmt.Errorf("could not create/update output branch: %v", err)
	}
	if pipelineInfo.EnableStats {
		if _, err := pfsClient.CreateBranch(ctx, &pfs.CreateBranchRequest{
			Branch:     client.NewBranch(pipelineName, "stats"),
			Provenance: []*pfs.Branch{outputBranch},
		}); err != nil {
			return nil, fmt.Errorf("could not create/update stats branch: %v", err)
		}
	}

	return &types.Empty{}, nil
}

// setPipelineDefaults sets the default values for a pipeline info
func setPipelineDefaults(pipelineInfo *pps.PipelineInfo) {
	now := time.Now()
	if pipelineInfo.Transform.Image == "" {
		pipelineInfo.Transform.Image = DefaultUserImage
	}
	pps.VisitInput(pipelineInfo.Input, func(input *pps.Input) {
		if input.Atom != nil {
			if input.Atom.Branch == "" {
				input.Atom.Branch = "master"
			}
			if input.Atom.Name == "" {
				input.Atom.Name = input.Atom.Repo
			}
		}
		if input.Pfs != nil {
			if input.Pfs.Branch == "" {
				input.Pfs.Branch = "master"
			}
			if input.Pfs.Name == "" {
				input.Pfs.Name = input.Pfs.Repo
			}
		}
		if input.Cron != nil {
			if input.Cron.Start == nil {
				start, _ := types.TimestampProto(now)
				input.Cron.Start = start
			}
			if input.Cron.Repo == "" {
				input.Cron.Repo = fmt.Sprintf("%s_%s", pipelineInfo.Pipeline.Name, input.Cron.Name)
			}
		}
		if input.Git != nil {
			if input.Git.Branch == "" {
				input.Git.Branch = "master"
			}
			if input.Git.Name == "" {
				// We know URL looks like:
				// "https://github.com/sjezewski/testgithook.git",
				tokens := strings.Split(path.Base(input.Git.URL), ".")
				input.Git.Name = tokens[0]
			}
		}
	})
	if pipelineInfo.OutputBranch == "" {
		// Output branches default to master
		pipelineInfo.OutputBranch = "master"
	}
	if pipelineInfo.CacheSize == "" {
		pipelineInfo.CacheSize = "64M"
	}
	if pipelineInfo.ResourceRequests == nil && pipelineInfo.CacheSize != "" {
		pipelineInfo.ResourceRequests = &pps.ResourceSpec{
			Memory: pipelineInfo.CacheSize,
		}
	}
	if pipelineInfo.MaxQueueSize < 1 {
		pipelineInfo.MaxQueueSize = 1
	}
	if pipelineInfo.DatumTries == 0 {
		pipelineInfo.DatumTries = DefaultDatumTries
	}
}

func (a *apiServer) InspectPipeline(ctx context.Context, request *pps.InspectPipelineRequest) (response *pps.PipelineInfo, retErr error) {
	func() { a.Log(request, nil, nil, 0) }()
	defer func(start time.Time) { a.Log(request, response, retErr, time.Since(start)) }(time.Now())
	pachClient := a.getPachClient().WithCtx(ctx)
	return a.inspectPipeline(pachClient, request.Pipeline.Name)
}

// inspectPipeline contains the functional implementation of InspectPipeline.
// Many functions (GetLogs, ListPipeline, CreateJob) need to inspect a pipeline,
// so they call this instead of making an RPC
func (a *apiServer) inspectPipeline(pachClient *client.APIClient, name string) (*pps.PipelineInfo, error) {
	if err := checkLoggedIn(pachClient); err != nil {
		return nil, err
	}
	name, ancestors := ancestry.Parse(name)
	pipelinePtr := pps.EtcdPipelineInfo{}
	if err := a.pipelines.ReadOnly(pachClient.Ctx()).Get(name, &pipelinePtr); err != nil {
		if col.IsErrNotFound(err) {
			return nil, fmt.Errorf("pipeline \"%s\" not found", name)
		}
		return nil, err
	}
	pipelinePtr.SpecCommit.ID = ancestry.Add(pipelinePtr.SpecCommit.ID, ancestors)
	pipelineInfo, err := ppsutil.GetPipelineInfo(pachClient, &pipelinePtr)
	if err != nil {
		return nil, err
	}
	if pipelineInfo.Service != nil {
		rcName := ppsutil.PipelineRcName(pipelineInfo.Pipeline.Name, pipelineInfo.Version)
		if err != nil {
			return nil, err
		}
		service, err := a.kubeClient.CoreV1().Services(a.namespace).Get(fmt.Sprintf("%s-user", rcName), metav1.GetOptions{})
		if err != nil {
			if !isNotFoundErr(err) {
				return nil, err
			}
		} else {
			pipelineInfo.Service.IP = service.Spec.ClusterIP
		}
	}
	var hasGitInput bool
	pps.VisitInput(pipelineInfo.Input, func(input *pps.Input) {
		if input.Git != nil {
			hasGitInput = true
		}
	})
	if hasGitInput {
		pipelineInfo.GithookURL = "pending"
		svc, err := getGithookService(a.kubeClient, a.namespace)
		if err != nil {
			return pipelineInfo, nil
		}
		numIPs := len(svc.Status.LoadBalancer.Ingress)
		if numIPs == 0 {
			// When running locally, no external IP is set
			return pipelineInfo, nil
		}
		if numIPs != 1 {
			return nil, fmt.Errorf("unexpected number of external IPs set for githook service")
		}
		ingress := svc.Status.LoadBalancer.Ingress[0]
		if ingress.IP != "" {
			// GKE load balancing
			pipelineInfo.GithookURL = githook.URLFromDomain(ingress.IP)
		} else if ingress.Hostname != "" {
			// AWS load balancing
			pipelineInfo.GithookURL = githook.URLFromDomain(ingress.Hostname)
		}
	}
	return pipelineInfo, nil
}

func (a *apiServer) ListPipeline(ctx context.Context, request *pps.ListPipelineRequest) (response *pps.PipelineInfos, retErr error) {
	func() { a.Log(request, nil, nil, 0) }()
	defer func(start time.Time) {
		if response != nil && len(response.PipelineInfo) > client.MaxListItemsLog {
			logrus.Infof("Response contains %d objects; logging the first %d", len(response.PipelineInfo), client.MaxListItemsLog)
			a.Log(request, &pps.PipelineInfos{PipelineInfo: response.PipelineInfo[:client.MaxListItemsLog]}, retErr, time.Since(start))
		} else {
			a.Log(request, response, retErr, time.Since(start))
		}
	}(time.Now())
	pachClient := a.getPachClient().WithCtx(ctx)
	if err := checkLoggedIn(pachClient); err != nil {
		return nil, err
	}
	pipelineInfos := &pps.PipelineInfos{}
	pipelinePtr := &pps.EtcdPipelineInfo{}
	if err := a.pipelines.ReadOnly(pachClient.Ctx()).List(pipelinePtr, col.DefaultOptions, func(string) error {
		pipelineInfo, err := ppsutil.GetPipelineInfo(pachClient, pipelinePtr)
		if err != nil {
			return err
		}
		pipelineInfos.PipelineInfo = append(pipelineInfos.PipelineInfo, pipelineInfo)
		return nil
	}); err != nil {
		return nil, err
	}
	return pipelineInfos, nil
}

func (a *apiServer) DeletePipeline(ctx context.Context, request *pps.DeletePipelineRequest) (response *types.Empty, retErr error) {
	func() { a.Log(request, nil, nil, 0) }()
	defer func(start time.Time) { a.Log(request, response, retErr, time.Since(start)) }(time.Now())
	pachClient := a.getPachClient().WithCtx(ctx)
	if err := checkLoggedIn(pachClient); err != nil {
		return nil, err
	}

	// Possibly list pipelines in etcd (skip PFS read--don't need it) and delete them
	if request.All {
		request.Pipeline = &pps.Pipeline{}
		pipelinePtr := &pps.EtcdPipelineInfo{}
		if err := a.pipelines.ReadOnly(ctx).List(pipelinePtr, col.DefaultOptions, func(pipelineName string) error {
			request.Pipeline.Name = pipelineName
			_, err := a.deletePipeline(pachClient, request)
			return err
		}); err != nil {
			return nil, err
		}
		return &types.Empty{}, nil
	}

	// Otherwise delete single pipeline from request
	return a.deletePipeline(pachClient, request)
}

func (a *apiServer) deletePipeline(pachClient *client.APIClient, request *pps.DeletePipelineRequest) (response *types.Empty, retErr error) {
	ctx := pachClient.Ctx() // pachClient will propagate auth info

	// Check if there's an EtcdPipelineInfo for this pipeline. If not, we can't
	// authorize, and must return something here
	pipelinePtr := pps.EtcdPipelineInfo{}
	if err := a.pipelines.ReadOnly(ctx).Get(request.Pipeline.Name, &pipelinePtr); err != nil {
		if col.IsErrNotFound(err) {
			// There's no etcd pointer. Check if there's an pipeline branch in the
			// Spec repo (i.e. pipeline creation failed & left pps in invalid state).
			specBranchInfo, err := pachClient.InspectBranch(ppsconsts.SpecRepo, request.Pipeline.Name)
			if err == nil && specBranchInfo.Head == nil {
				// branch exists but head is nil => pipeline creation never finished/
				// pps state is invalid. Delete nil branch
				if err := a.sudo(pachClient, func(superUserClient *client.APIClient) error {
					return superUserClient.DeleteBranch(ppsconsts.SpecRepo, request.Pipeline.Name, true)
				}); err != nil {
					return nil, grpcutil.ScrubGRPC(err)
				}
				return &types.Empty{}, nil
			}
			// No spec branch (and no etcd pointer) => the pipeline doesn't exist
			return nil, fmt.Errorf("pipeline %v was not found: %v", request.Pipeline.Name, err)
		}
		return nil, err
	}

	// Get current pipeline info from EtcdPipelineInfo (which may not be the spec
	// branch HEAD)
	pipelineInfo, err := a.inspectPipeline(pachClient, request.Pipeline.Name)
	if err != nil {
		logrus.Errorf("error inspecting pipeline: %v", err)
		pipelineInfo = &pps.PipelineInfo{Pipeline: request.Pipeline, OutputBranch: "master"}
	}

	// Check if the caller is authorized to delete this pipeline. This must be
	// done after cleaning up the spec branch HEAD commit, because the
	// authorization condition depends on the pipeline's PipelineInfo
	if err := a.authorizePipelineOp(pachClient, pipelineOpDelete, pipelineInfo.Input, pipelineInfo.Pipeline.Name); err != nil {
		return nil, err
	}

	if err := pachClient.DeleteRepo(request.Pipeline.Name, request.Force); err != nil {
		return nil, err
	}

	// Delete pipeline's workers
	if err := a.deleteWorkersForPipeline(request.Pipeline.Name); err != nil {
		return nil, fmt.Errorf("error deleting workers: %v", err)
	}

	// If necessary, revoke the pipeline's auth token and remove it from its inputs' ACLs
	if pipelinePtr.AuthToken != "" {
		// If auth was deactivated after the pipeline was created, don't try to revoke
		if _, err := pachClient.WhoAmI(pachClient.Ctx(), &auth.WhoAmIRequest{}); err == nil {
			if err := a.sudo(pachClient, func(superUserClient *client.APIClient) error {
				// pipelineInfo = nil -> remove pipeline from all inputs in pipelineInfo
				if err := a.fixPipelineInputRepoACLs(superUserClient, nil, pipelineInfo); err != nil {
					return grpcutil.ScrubGRPC(err)
				}
				_, err := superUserClient.RevokeAuthToken(superUserClient.Ctx(),
					&auth.RevokeAuthTokenRequest{
						Token: pipelinePtr.AuthToken,
					})
				return grpcutil.ScrubGRPC(err)
			}); err != nil {
				return nil, fmt.Errorf("error revoking old auth token: %v", err)
			}
		}
	}

	// Kill or delete all of the pipeline's jobs
	var eg errgroup.Group
	jobPtr := &pps.EtcdJobInfo{}
	if err := a.jobs.ReadOnly(ctx).GetByIndex(ppsdb.JobsPipelineIndex, request.Pipeline, jobPtr, col.DefaultOptions, func(jobID string) error {
		eg.Go(func() error {
			_, err := a.DeleteJob(ctx, &pps.DeleteJobRequest{Job: client.NewJob(jobID)})
			return err
		})
		return nil
	}); err != nil {
		return nil, err
	}
	if err := eg.Wait(); err != nil {
		return nil, err
	}

	eg = errgroup.Group{}
	// Delete pipeline branch in SpecRepo (leave commits, to preserve downstream
	// commits)
	eg.Go(func() error {
		return a.sudo(pachClient, func(superUserClient *client.APIClient) error {
			return grpcutil.ScrubGRPC(superUserClient.DeleteBranch(ppsconsts.SpecRepo, request.Pipeline.Name, request.Force))
		})
	})
	// Delete EtcdPipelineInfo
	eg.Go(func() error {
		if _, err := col.NewSTM(ctx, a.etcdClient, func(stm col.STM) error {
			return a.pipelines.ReadWrite(stm).Delete(request.Pipeline.Name)
		}); err != nil {
			return fmt.Errorf("collection.Delete: %v", err)
		}
		return nil
	})
	// Delete cron input repos
	if pipelineInfo.Input != nil {
		pps.VisitInput(pipelineInfo.Input, func(input *pps.Input) {
			if input.Cron != nil {
				eg.Go(func() error {
					return pachClient.DeleteRepo(input.Cron.Repo, request.Force)
				})
			}
		})
	}
	if err := eg.Wait(); err != nil {
		return nil, err
	}
	return &types.Empty{}, nil
}

func (a *apiServer) StartPipeline(ctx context.Context, request *pps.StartPipelineRequest) (response *types.Empty, retErr error) {
	func() { a.Log(request, nil, nil, 0) }()
	defer func(start time.Time) { a.Log(request, response, retErr, time.Since(start)) }(time.Now())
	pachClient := a.getPachClient().WithCtx(ctx)

	// Get request.Pipeline's info
	pipelineInfo, err := a.inspectPipeline(pachClient, request.Pipeline.Name)
	if err != nil {
		return nil, err
	}

	// check if the caller is authorized to update this pipeline
	if err := a.authorizePipelineOp(pachClient, pipelineOpUpdate, pipelineInfo.Input, pipelineInfo.Pipeline.Name); err != nil {
		return nil, err
	}

	// Replace missing branch provenance (removed by StopPipeline)
	provenance := append(branchProvenance(pipelineInfo.Input),
		client.NewBranch(ppsconsts.SpecRepo, pipelineInfo.Pipeline.Name))
	if err := pachClient.CreateBranch(
		request.Pipeline.Name,
		pipelineInfo.OutputBranch,
		pipelineInfo.OutputBranch,
		provenance,
	); err != nil {
		return nil, err
	}

	pipelineInfo.Stopped = false
	commit, err := a.makePipelineInfoCommit(pachClient, pipelineInfo)
	if err != nil {
		return nil, err
	}
	if a.updatePipelineSpecCommit(pachClient, request.Pipeline.Name, commit); err != nil {
		return nil, err
	}
	if err := a.markPipelineRunning(pachClient, request.Pipeline.Name); err != nil {
		return nil, err
	}
	return &types.Empty{}, nil
}

func (a *apiServer) StopPipeline(ctx context.Context, request *pps.StopPipelineRequest) (response *types.Empty, retErr error) {
	func() { a.Log(request, nil, nil, 0) }()
	defer func(start time.Time) { a.Log(request, response, retErr, time.Since(start)) }(time.Now())
	pachClient := a.getPachClient().WithCtx(ctx)

	// Get request.Pipeline's info
	pipelineInfo, err := a.inspectPipeline(pachClient, request.Pipeline.Name)
	if err != nil {
		return nil, err
	}

	// check if the caller is authorized to update this pipeline
	if err := a.authorizePipelineOp(pachClient, pipelineOpUpdate, pipelineInfo.Input, pipelineInfo.Pipeline.Name); err != nil {
		return nil, err
	}

	// Remove branch provenance (pass branch twice so that it continues to point
	// at the same commit, but also pass empty provenance slice)
	if err := pachClient.CreateBranch(
		request.Pipeline.Name,
		pipelineInfo.OutputBranch,
		pipelineInfo.OutputBranch,
		nil,
	); err != nil {
		return nil, err
	}

	// Update PipelineInfo with new state
	pipelineInfo.Stopped = true
	commit, err := a.makePipelineInfoCommit(pachClient, pipelineInfo)
	if err != nil {
		return nil, err
	}
	if a.updatePipelineSpecCommit(pachClient, request.Pipeline.Name, commit); err != nil {
		return nil, err
	}
	return &types.Empty{}, nil
}

func (a *apiServer) RerunPipeline(ctx context.Context, request *pps.RerunPipelineRequest) (response *types.Empty, retErr error) {
	func() { a.Log(request, nil, nil, 0) }()
	defer func(start time.Time) { a.Log(request, response, retErr, time.Since(start)) }(time.Now())

	return nil, fmt.Errorf("TODO")
}

func (a *apiServer) DeleteAll(ctx context.Context, request *types.Empty) (response *types.Empty, retErr error) {
	func() { a.Log(request, nil, nil, 0) }()
	defer func(start time.Time) { a.Log(request, response, retErr, time.Since(start)) }(time.Now())
	pachClient := a.getPachClient().WithCtx(ctx)
	ctx = pachClient.Ctx() // pachClient will propagate auth info

	// check if the caller is authorized -- they must be an admin
	if me, err := pachClient.WhoAmI(ctx, &auth.WhoAmIRequest{}); err == nil {
		if !me.IsAdmin {
			return nil, &auth.ErrNotAuthorized{
				Subject: me.Username,
				AdminOp: "DeleteAll",
			}
		}
	} else if !auth.IsErrNotActivated(err) {
		return nil, fmt.Errorf("Error during authorization check: %v", err)
	}

	if _, err := a.DeletePipeline(ctx, &pps.DeletePipelineRequest{All: true}); err != nil {
		return nil, err
	}

	// PFS doesn't delete the spec repo, so do it here
	if err := pachClient.DeleteRepo(ppsconsts.SpecRepo, true); err != nil && !isNotFoundErr(err) {
		return nil, err
	}
	if err := pachClient.CreateRepo(ppsconsts.SpecRepo); err != nil && !isAlreadyExistsErr(err) {
		return nil, err
	}
	return &types.Empty{}, nil
}

// ActiveStat contains stats about the object objects and tags in the
// filesystem. It is returned by CollectActiveObjectsAndTags.
type ActiveStat struct {
	Objects  *bloom.BloomFilter
	NObjects int
	Tags     *bloom.BloomFilter
	NTags    int
}

// CollectActiveObjectsAndTags collects all objects/tags that are not deleted
// or eligible for garbage collection
func CollectActiveObjectsAndTags(ctx context.Context, pachClient *client.APIClient, repoInfos []*pfs.RepoInfo, pipelineInfos []*pps.PipelineInfo, memoryAllowance int, storageRoot string) (*ActiveStat, error) {
	if memoryAllowance == 0 {
		memoryAllowance = defaultGCMemory
	}
	result := &ActiveStat{
		// Each bloom filter gets half the memory allowance, times 8 to convert
		// from bytes to bits.
		Objects: bloom.New(uint(memoryAllowance*8/2), 10),
		Tags:    bloom.New(uint(memoryAllowance*8/2), 10),
	}
	var activeObjectsMu sync.Mutex
	// A helper function for adding active objects in a thread-safe way
	addActiveObjects := func(objects ...*pfs.Object) {
		activeObjectsMu.Lock()
		defer activeObjectsMu.Unlock()
		for _, object := range objects {
			if object != nil {
				result.NObjects++
				result.Objects.AddString(object.Hash)
			}
		}
	}
	// A helper function for adding objects that are actually hash trees,
	// which in turn contain active objects.
	addActiveTree := func(object *pfs.Object) error {
		if object == nil {
			return nil
		}
		addActiveObjects(object)
		tree, err := hashtree.GetHashTreeObject(pachClient, storageRoot, object)
		if err != nil {
			return err
		}
		return tree.Walk("/", func(path string, node *hashtree.NodeProto) error {
			if node.FileNode != nil {
				addActiveObjects(node.FileNode.Objects...)
			}
			return nil
		})
	}

	// Get all commit trees
	limiter := limit.New(100)
	var eg errgroup.Group
	for _, repo := range repoInfos {
		repo := repo
		client, err := pachClient.ListCommitStream(ctx, &pfs.ListCommitRequest{
			Repo: repo.Repo,
		})
		if err != nil {
			return nil, err
		}
		for {
			ci, err := client.Recv()
			if err == io.EOF {
				break
			} else if err != nil {
				return nil, grpcutil.ScrubGRPC(err)
			}
			limiter.Acquire()
			eg.Go(func() error {
				defer limiter.Release()
				// (bryce) This needs some notion of active blockrefs since these trees do not use objects
				addActiveObjects(ci.Trees...)
				addActiveObjects(ci.Datums)
				return addActiveTree(ci.Tree)
			})
		}
	}
	if err := eg.Wait(); err != nil {
		return nil, err
	}

	eg = errgroup.Group{}
	for _, pipelineInfo := range pipelineInfos {
		tags, err := pachClient.ObjectAPIClient.ListTags(pachClient.Ctx(), &pfs.ListTagsRequest{
			Prefix:        client.DatumTagPrefix(pipelineInfo.Salt),
			IncludeObject: true,
		})
		if err != nil {
			return nil, fmt.Errorf("error listing tagged objects: %v", err)
		}

		for resp, err := tags.Recv(); err != io.EOF; resp, err = tags.Recv() {
			resp := resp
			if err != nil {
				return nil, err
			}
			result.Tags.AddString(resp.Tag.Name)
			result.NTags++
			limiter.Acquire()
			eg.Go(func() error {
				defer limiter.Release()
				// (bryce) Same as above
				addActiveObjects(resp.Object)
				return nil
			})
		}
	}
	if err := eg.Wait(); err != nil {
		return nil, err
	}

	return result, nil
}

func (a *apiServer) GarbageCollect(ctx context.Context, request *pps.GarbageCollectRequest) (response *pps.GarbageCollectResponse, retErr error) {
	func() { a.Log(request, nil, nil, 0) }()
	defer func(start time.Time) { a.Log(request, response, retErr, time.Since(start)) }(time.Now())
	pachClient := a.getPachClient().WithCtx(ctx)
	if err := checkLoggedIn(pachClient); err != nil {
		return nil, err
	}
	pipelineInfos, err := a.ListPipeline(ctx, &pps.ListPipelineRequest{})
	if err != nil {
		return nil, err
	}

	for _, pi := range pipelineInfos.PipelineInfo {
		if pi.State != pps.PipelineState_PIPELINE_PAUSED {
			return nil, fmt.Errorf("all pipelines must be stopped to run garbage collection, pipeline: %s is not", pi.Pipeline.Name)
		}
		selector := fmt.Sprintf("pipelineName=%s", pi.Pipeline.Name)
		pods, err := a.kubeClient.CoreV1().Pods(a.namespace).List(metav1.ListOptions{LabelSelector: selector})
		if err != nil {
			return nil, err
		}
		if len(pods.Items) != 0 {
			return nil, fmt.Errorf("pipeline %s is paused, but still has running workers, this should resolve itself, if it doesn't you can manually delete them with kubectl delete", pi.Pipeline.Name)
		}
	}
	ctx = pachClient.Ctx() // pachClient will propagate auth info
	pfsClient := pachClient.PfsAPIClient
	objClient := pachClient.ObjectAPIClient

	// Get all repos
	repoInfos, err := pfsClient.ListRepo(ctx, &pfs.ListRepoRequest{})
	if err != nil {
		return nil, err
	}
	specRepoInfo, err := pachClient.InspectRepo(ppsconsts.SpecRepo)
	if err != nil {
		return nil, err
	}
	activeStat, err := CollectActiveObjectsAndTags(ctx, pachClient, append(repoInfos.RepoInfo, specRepoInfo), pipelineInfos.PipelineInfo, int(request.MemoryBytes), a.storageRoot)
	if err != nil {
		return nil, err
	}

	// Iterate through all objects.  If they are not active, delete them.
	objects, err := objClient.ListObjects(ctx, &pfs.ListObjectsRequest{})
	if err != nil {
		return nil, err
	}

	var objectsToDelete []*pfs.Object
	deleteObjectsIfMoreThan := func(n int) error {
		if len(objectsToDelete) > n {
			if _, err := objClient.DeleteObjects(ctx, &pfs.DeleteObjectsRequest{
				Objects: objectsToDelete,
			}); err != nil {
				return fmt.Errorf("error deleting objects: %v", err)
			}
			objectsToDelete = []*pfs.Object{}
		}
		return nil
	}
	for object, err := objects.Recv(); err != io.EOF; object, err = objects.Recv() {
		if err != nil {
			return nil, fmt.Errorf("error receiving objects from ListObjects: %v", err)
		}
		if !activeStat.Objects.TestString(object.Hash) {
			objectsToDelete = append(objectsToDelete, object)
		}
		// Delete objects in batches
		if err := deleteObjectsIfMoreThan(100); err != nil {
			return nil, err
		}
	}
	if err := deleteObjectsIfMoreThan(0); err != nil {
		return nil, err
	}

	// Iterate through all tags.  If they are not active, delete them
	tags, err := objClient.ListTags(ctx, &pfs.ListTagsRequest{})
	if err != nil {
		return nil, err
	}
	var tagsToDelete []*pfs.Tag
	deleteTagsIfMoreThan := func(n int) error {
		if len(tagsToDelete) > n {
			if _, err := objClient.DeleteTags(ctx, &pfs.DeleteTagsRequest{
				Tags: tagsToDelete,
			}); err != nil {
				return fmt.Errorf("error deleting tags: %v", err)
			}
			tagsToDelete = []*pfs.Tag{}
		}
		return nil
	}
	for resp, err := tags.Recv(); err != io.EOF; resp, err = tags.Recv() {
		if err != nil {
			return nil, fmt.Errorf("error receiving tags from ListTags: %v", err)
		}
		if !activeStat.Tags.TestString(resp.Tag.Name) {
			tagsToDelete = append(tagsToDelete, resp.Tag)
		}
		if err := deleteTagsIfMoreThan(100); err != nil {
			return nil, err
		}
	}
	if err := deleteTagsIfMoreThan(0); err != nil {
		return nil, err
	}

	if err := a.incrementGCGeneration(ctx); err != nil {
		return nil, err
	}

	return &pps.GarbageCollectResponse{}, nil
}

func (a *apiServer) ActivateAuth(ctx context.Context, req *pps.ActivateAuthRequest) (resp *pps.ActivateAuthResponse, retErr error) {
	func() { a.Log(req, nil, nil, 0) }()
	defer func(start time.Time) { a.Log(req, resp, retErr, time.Since(start)) }(time.Now())
	pachClient := a.getPachClient().WithCtx(ctx)
	ctx = pachClient.Ctx() // pachClient will propagate auth infothis list
	if err := checkLoggedIn(pachClient); err != nil {
		return nil, err
	}

	// Unauthenticated users can't create new pipelines or repos, and users can't
	// log in while auth is in an intermediate state, so 'pipelines' is exhaustive
	var pipelines []*pps.PipelineInfo
	if err := a.sudo(pachClient, func(superUserClient *client.APIClient) error {
		var err error
		pipelines, err = superUserClient.ListPipeline()
		if err != nil {
			return fmt.Errorf("cannot get list of pipelines to update: %v", grpcutil.ScrubGRPC(err))
		}
		return nil
	}); err != nil {
		return nil, err
	}

	var eg errgroup.Group
	for _, pipeline := range pipelines {
		pipeline := pipeline
		pipelineName := pipeline.Pipeline.Name
		// 1) Create a new auth token for 'pipeline' and attach it, so that the
		// pipeline can authenticate as itself when it needs to read input data
		eg.Go(func() error {
			return a.sudo(pachClient, func(superUserClient *client.APIClient) error {
				tokenResp, err := superUserClient.GetAuthToken(superUserClient.Ctx(), &auth.GetAuthTokenRequest{
					Subject: auth.PipelinePrefix + pipelineName,
				})
				if err != nil {
					return fmt.Errorf("could not generate pipeline auth token: %v", grpcutil.ScrubGRPC(err))
				}
				_, err = col.NewSTM(ctx, a.etcdClient, func(stm col.STM) error {
					var pipelinePtr pps.EtcdPipelineInfo
					if err := a.pipelines.ReadWrite(stm).Update(pipelineName, &pipelinePtr, func() error {
						pipelinePtr.AuthToken = tokenResp.Token
						return nil
					}); err != nil {
						return fmt.Errorf("could not update \"%s\" with new auth token: %v",
							pipelineName, err)
					}
					return nil
				})
				return err
			})
		})
		// put 'pipeline' on relevant ACLs
		if err := a.fixPipelineInputRepoACLs(pachClient, pipeline, nil); err != nil {
			return nil, err
		}
	}
	if err := eg.Wait(); err != nil {
		return nil, err
	}
	return &pps.ActivateAuthResponse{}, nil
}

// incrementGCGeneration increments the GC generation number in etcd
func (a *apiServer) incrementGCGeneration(ctx context.Context) error {
	resp, err := a.etcdClient.Get(ctx, client.GCGenerationKey)
	if err != nil {
		return err
	}

	if resp.Count == 0 {
		// If the generation number does not exist, create it.
		// It's important that the new generation is 1, as the first
		// generation is assumed to be 0.
		if _, err := a.etcdClient.Put(ctx, client.GCGenerationKey, "1"); err != nil {
			return err
		}
	} else {
		oldGen, err := strconv.Atoi(string(resp.Kvs[0].Value))
		if err != nil {
			return err
		}
		newGen := oldGen + 1
		if _, err := a.etcdClient.Put(ctx, client.GCGenerationKey, strconv.Itoa(newGen)); err != nil {
			return err
		}
	}
	return nil
}

func isAlreadyExistsErr(err error) bool {
	return err != nil && strings.Contains(err.Error(), "already exists")
}

func isNotFoundErr(err error) bool {
	return err != nil && strings.Contains(err.Error(), "not found")
}

func (a *apiServer) markPipelineRunning(pachClient *client.APIClient, pipelineName string) error {
	_, err := col.NewSTM(pachClient.Ctx(), a.etcdClient, func(stm col.STM) error {
		pipelines := a.pipelines.ReadWrite(stm)
		pipelinePtr := &pps.EtcdPipelineInfo{}
		if err := pipelines.Get(pipelineName, pipelinePtr); err != nil {
			return err
		}
		pipelinePtr.State = pps.PipelineState_PIPELINE_RUNNING
		return pipelines.Put(pipelineName, pipelinePtr)
	})
	if isNotFoundErr(err) {
		return newErrPipelineNotFound(pipelineName)
	}
	return err
}

func (a *apiServer) updatePipelineSpecCommit(pachClient *client.APIClient, pipelineName string, commit *pfs.Commit) error {
	_, err := col.NewSTM(pachClient.Ctx(), a.etcdClient, func(stm col.STM) error {
		pipelines := a.pipelines.ReadWrite(stm)
		pipelinePtr := &pps.EtcdPipelineInfo{}
		if err := pipelines.Get(pipelineName, pipelinePtr); err != nil {
			return err
		}
		pipelinePtr.SpecCommit = commit
		return pipelines.Put(pipelineName, pipelinePtr)
	})
	if isNotFoundErr(err) {
		return newErrPipelineNotFound(pipelineName)
	}
	return err
}

func (a *apiServer) getPachClient() *client.APIClient {
	a.pachClientOnce.Do(func() {
		var err error
		a.pachClient, err = client.NewFromAddress(a.address)
		if err != nil {
			panic(fmt.Sprintf("pps failed to initialize pach client: %v", err))
		}
		// Initialize spec repo
		if err := a.sudo(a.pachClient, func(superUserClient *client.APIClient) error {
			if err := superUserClient.CreateRepo(ppsconsts.SpecRepo); err != nil {
				if !isAlreadyExistsErr(err) {
					return err
				}
			}
			return nil
		}); err != nil {
			panic(fmt.Sprintf("could not create pipeline spec repo: %v", err))
		}
	})
	return a.pachClient
}

// RepoNameToEnvString is a helper which uppercases a repo name for
// use in environment variable names.
func RepoNameToEnvString(repoName string) string {
	return strings.ToUpper(repoName)
}

func (a *apiServer) rcPods(rcName string) ([]v1.Pod, error) {
	podList, err := a.kubeClient.CoreV1().Pods(a.namespace).List(metav1.ListOptions{
		TypeMeta: metav1.TypeMeta{
			Kind:       "ListOptions",
			APIVersion: "v1",
		},
		LabelSelector: metav1.FormatLabelSelector(metav1.SetAsLabelSelector(map[string]string{"app": rcName})),
	})
	if err != nil {
		return nil, err
	}
	return podList.Items, nil
}

func (a *apiServer) resolveCommit(pachClient *client.APIClient, commit *pfs.Commit) (*pfs.Commit, error) {
	ci, err := pachClient.InspectCommit(commit.Repo.Name, commit.ID)
	if err != nil {
		return nil, err
	}
	return ci.Commit, nil
}

func labels(app string) map[string]string {
	return map[string]string{
		"app":       app,
		"suite":     suite,
		"component": "worker",
	}
}

type podSlice []v1.Pod

func (s podSlice) Len() int {
	return len(s)
}
func (s podSlice) Swap(i, j int) {
	s[i], s[j] = s[j], s[i]
}
func (s podSlice) Less(i, j int) bool {
	return s[i].ObjectMeta.Name < s[j].ObjectMeta.Name
}

func now() *types.Timestamp {
	t, err := types.TimestampProto(time.Now())
	if err != nil {
		panic(err)
	}
	return t
}<|MERGE_RESOLUTION|>--- conflicted
+++ resolved
@@ -125,11 +125,8 @@
 	noExposeDockerSocket  bool
 	reporter              *metrics.Reporter
 	monitorCancels        map[string]func()
-<<<<<<< HEAD
+	workerUsesRoot        bool
 	workerGrpcPort        uint16
-=======
-	workerUsesRoot        bool
->>>>>>> 05173eb5
 	port                  uint16
 	pprofPort             uint16
 	httpPort              uint16
