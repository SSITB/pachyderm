--- conflicted
+++ resolved
@@ -252,7 +252,6 @@
 	return a.validateInput(ctx, jobInfo.Pipeline.Name, jobInfo.Input, true)
 }
 
-<<<<<<< HEAD
 func (a *apiServer) validateKube() {
 	errors := false
 	_, err := a.kubeClient.Nodes().List(api.ListOptions{})
@@ -330,43 +329,6 @@
 	}
 }
 
-func translateJobInputs(inputs []*pps.JobInput) *pps.Input {
-	result := &pps.Input{}
-	for _, input := range inputs {
-		result.Cross = append(result.Cross,
-			&pps.Input{
-				Atom: &pps.AtomInput{
-					Name:   input.Name,
-					Repo:   input.Commit.Repo.Name,
-					Commit: input.Commit.ID,
-					Glob:   input.Glob,
-					Lazy:   input.Lazy,
-				},
-			})
-	}
-	return result
-}
-
-func untranslateJobInputs(input *pps.Input) []*pps.JobInput {
-	var result []*pps.JobInput
-	if input.Cross != nil {
-		for _, input := range input.Cross {
-			if input.Atom == nil {
-				return nil
-			}
-			result = append(result, &pps.JobInput{
-				Name:   input.Atom.Name,
-				Commit: client.NewCommit(input.Atom.Repo, input.Atom.Commit),
-				Glob:   input.Atom.Glob,
-				Lazy:   input.Atom.Lazy,
-			})
-		}
-	}
-	return result
-}
-
-=======
->>>>>>> e7daa69c
 func (a *apiServer) CreateJob(ctx context.Context, request *pps.CreateJobRequest) (response *pps.Job, retErr error) {
 	func() { a.Log(request, nil, nil, 0) }()
 	defer func(start time.Time) { a.Log(request, response, retErr, time.Since(start)) }(time.Now())
