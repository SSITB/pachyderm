package worker

import (
	"bufio"
	"bytes"
	"crypto/sha256"
	"encoding/hex"
	"fmt"
	"io"
	"log"
	"os"
	"os/exec"
	"path/filepath"
	"strconv"
	"strings"
	"sync"
	"syscall"
	"time"

	"golang.org/x/net/context"
	"golang.org/x/sync/errgroup"

	"github.com/gogo/protobuf/jsonpb"
	"github.com/gogo/protobuf/proto"
	"github.com/gogo/protobuf/types"
	"github.com/pachyderm/pachyderm/src/client"
	"github.com/pachyderm/pachyderm/src/client/limit"
	"github.com/pachyderm/pachyderm/src/client/pfs"
	"github.com/pachyderm/pachyderm/src/client/pps"
	"github.com/pachyderm/pachyderm/src/server/pkg/hashtree"
	filesync "github.com/pachyderm/pachyderm/src/server/pkg/sync"
)

const (
	// The maximum number of concurrent download/upload operations
	concurrency = 100
	maxLogItems = 10
)

// APIServer implements the worker API
type APIServer struct {
	processMu  sync.Mutex
	pachClient *client.APIClient

	// Information needed to process input data and upload output
<<<<<<< HEAD
	transform *pps.Transform
=======
	pipelineInfo *pps.PipelineInfo
	jobInfo      *pps.JobInfo
	inputs       []*Input
>>>>>>> f981cab1

	// Information attached to log lines
	logMsgTemplate pps.LogMessage

	statusMu sync.Mutex
	// The currently running job ID
	jobID string
	// The currently running data
	data []*Input
	// The time we started the currently running
	started time.Time
	// Func to cancel the currently running datum
	cancel func()
	// The k8s pod name of this worker
	workerName string
}

type taggedLogger struct {
	template  pps.LogMessage
	stderrLog log.Logger
	marshaler *jsonpb.Marshaler
	buffer    bytes.Buffer
}

func (a *APIServer) getTaggedLogger(req *ProcessRequest) *taggedLogger {
	result := &taggedLogger{
		template:  a.logMsgTemplate, // Copy struct
		stderrLog: log.Logger{},
		marshaler: &jsonpb.Marshaler{},
	}
	result.stderrLog.SetOutput(os.Stderr)
	result.stderrLog.SetFlags(log.LstdFlags | log.Llongfile) // Log file/line

	// Add Job ID to log metadata
	result.template.JobID = req.JobID

	// Add inputs' details to log metadata, so we can find these logs later
	for _, d := range req.Data {
		result.template.Data = append(result.template.Data, &pps.Datum{
			Path: d.FileInfo.File.Path,
			Hash: d.FileInfo.Hash,
		})
	}
	return result
}

// Logf logs the line Sprintf(formatString, args...), but formatted as a json
// message and annotated with all of the metadata stored in 'loginfo'.
//
// Note: this is not thread-safe, as it modifies fields of 'logger.template'
func (logger *taggedLogger) Logf(formatString string, args ...interface{}) {
	logger.template.Message = fmt.Sprintf(formatString, args...)
	if ts, err := types.TimestampProto(time.Now()); err == nil {
		logger.template.Ts = ts
	} else {
		logger.stderrLog.Printf("could not generate logging timestamp: %s\n", err)
		return
	}
	bytes, err := logger.marshaler.MarshalToString(&logger.template)
	if err != nil {
		logger.stderrLog.Printf("could not marshal %v for logging: %s\n", &logger.template, err)
		return
	}
	fmt.Printf("%s\n", bytes)
}

func (logger *taggedLogger) Write(p []byte) (_ int, retErr error) {
	// never errors
	logger.buffer.Write(p)
	r := bufio.NewReader(&logger.buffer)
	for {
		message, err := r.ReadString('\n')
		if err != nil {
			if err == io.EOF {
				logger.buffer.Write([]byte(message))
				return len(p), nil
			}
			// this shouldn't technically be possible to hit io.EOF should be
			// the only error bufio.Reader can return when using a buffer.
			return 0, err
		}
		logger.Logf(message)
	}
}

func (logger *taggedLogger) userLogger() *taggedLogger {
	result := &taggedLogger{
		template:  logger.template, // Copy struct
		stderrLog: log.Logger{},
		marshaler: &jsonpb.Marshaler{},
	}
	result.template.User = true
	return result
}

// NewPipelineAPIServer creates an APIServer for a given pipeline
func NewPipelineAPIServer(pachClient *client.APIClient, pipelineInfo *pps.PipelineInfo, workerName string) *APIServer {
	server := &APIServer{
		pachClient:   pachClient,
		pipelineInfo: pipelineInfo,
		logMsgTemplate: pps.LogMessage{
			PipelineName: pipelineInfo.Pipeline.Name,
			PipelineID:   pipelineInfo.ID,
			WorkerID:     os.Getenv(client.PPSPodNameEnv),
		},
		workerName: workerName,
	}
	return server
}

// NewJobAPIServer creates an APIServer for a given pipeline
func NewJobAPIServer(pachClient *client.APIClient, jobInfo *pps.JobInfo, workerName string) *APIServer {
	server := &APIServer{
		pachClient:     pachClient,
		jobInfo:        jobInfo,
		logMsgTemplate: pps.LogMessage{},
		workerName:     workerName,
	}
	return server
}

func (a *APIServer) downloadData(inputs []*Input, puller *filesync.Puller) error {
	for _, input := range inputs {
		file := input.FileInfo.File
		if err := puller.Pull(a.pachClient, filepath.Join(client.PPSInputPrefix, input.Name, file.Path), file.Commit.Repo.Name, file.Commit.ID, file.Path, input.Lazy, concurrency); err != nil {
			return err
		}
	}
	return nil
}

// Run user code and return the combined output of stdout and stderr.
func (a *APIServer) runUserCode(ctx context.Context, logger *taggedLogger, environ []string) error {
	// Run user code
	var transform *pps.Transform
	if a.pipelineInfo != nil {
		transform = a.pipelineInfo.Transform
	} else if a.jobInfo != nil {
		transform = a.jobInfo.Transform
	} else {
		return fmt.Errorf("malformed APIServer: has neither pipelineInfo or jobInfo; this is likely a bug")
	}
	cmd := exec.CommandContext(ctx, transform.Cmd[0], transform.Cmd[1:]...)
	cmd.Stdin = strings.NewReader(strings.Join(transform.Stdin, "\n") + "\n")
	cmd.Stdout = logger.userLogger()
	cmd.Stderr = logger.userLogger()
	logger.Logf("running user code")
	cmd.Env = environ
	err := cmd.Run()
	if err != nil {
		logger.Logf("user code finished, err: %+v", err)
	} else {
		logger.Logf("user code finished", err)
	}

	// Return result
	if err == nil {
		return nil
	}
	// (if err is an acceptable return code, don't return err)
	if exiterr, ok := err.(*exec.ExitError); ok {
		if status, ok := exiterr.Sys().(syscall.WaitStatus); ok {
			for _, returnCode := range transform.AcceptReturnCode {
				if int(returnCode) == status.ExitStatus() {
					return nil
				}
			}
		}
	}
	return err

}

func (a *APIServer) uploadOutput(ctx context.Context, tag string) error {
	// hashtree is not thread-safe--guard with 'lock'
	var lock sync.Mutex
	tree := hashtree.NewHashTree()

	// Upload all files in output directory
	var g errgroup.Group
	limiter := limit.New(concurrency)
	if err := filepath.Walk(client.PPSOutputPath, func(path string, info os.FileInfo, err error) error {
		g.Go(func() (retErr error) {
			limiter.Acquire()
			defer limiter.Release()
			if path == client.PPSOutputPath {
				return nil
			}

			relPath, err := filepath.Rel(client.PPSOutputPath, path)
			if err != nil {
				return err
			}

			// Put directory. Even if the directory is empty, that may be useful to
			// users
			// TODO(msteffen) write a test pipeline that outputs an empty directory and
			// make sure it's preserved
			if info.IsDir() {
				lock.Lock()
				defer lock.Unlock()
				tree.PutDir(relPath)
				return nil
			}

			f, err := os.Open(path)
			if err != nil {
				return err
			}
			defer func() {
				if err := f.Close(); err != nil && retErr == nil {
					retErr = err
				}
			}()

			object, size, err := a.pachClient.PutObject(f)
			if err != nil {
				return err
			}
			lock.Lock()
			defer lock.Unlock()
			return tree.PutFile(relPath, []*pfs.Object{object}, size)
		})
		return nil
	}); err != nil {
		return err
	}

	if err := g.Wait(); err != nil {
		return err
	}

	finTree, err := tree.Finish()
	if err != nil {
		return err
	}

	treeBytes, err := hashtree.Serialize(finTree)
	if err != nil {
		return err
	}

	if _, _, err := a.pachClient.PutObject(bytes.NewReader(treeBytes), tag); err != nil {
		return err
	}

	return nil
}

// cleanUpData removes everything under /pfs
//
// The reason we don't want to just os.RemoveAll(/pfs) is that we don't
// want to remove /pfs itself, since it's a symlink to the hostpath volume.
// We also don't want to remove /pfs and re-create the symlink, because for
// some reason that results in extremely pool performance.
//
// Most of the code is copied from os.RemoveAll().
func (a *APIServer) cleanUpData() error {
	path := filepath.Join(client.PPSHostPath, a.workerName)
	// Otherwise, is this a directory we need to recurse into?
	dir, serr := os.Lstat(path)
	if serr != nil {
		if serr, ok := serr.(*os.PathError); ok && (os.IsNotExist(serr.Err) || serr.Err == syscall.ENOTDIR) {
			return nil
		}
		return serr
	}
	if !dir.IsDir() {
		// Not a directory; return the error from Remove.
		return fmt.Errorf("%s is not a directory", path)
	}

	// Directory.
	fd, err := os.Open(path)
	if err != nil {
		if os.IsNotExist(err) {
			// Race. It was deleted between the Lstat and Open.
			// Return nil per RemoveAll's docs.
			return nil
		}
		return err
	}

	// Remove contents & return first error.
	err = nil
	for {
		names, err1 := fd.Readdirnames(100)
		for _, name := range names {
			err1 := os.RemoveAll(path + string(os.PathSeparator) + name)
			if err == nil {
				err = err1
			}
		}
		if err1 == io.EOF {
			break
		}
		// If Readdirnames returned an error, use it.
		if err == nil {
			err = err1
		}
		if len(names) == 0 {
			break
		}
	}

	// Close directory, because windows won't remove opened directory.
	fd.Close()
	return err
}

// HashDatum computes and returns the hash of a datum + pipeline.
func (a *APIServer) HashDatum(data []*Input) (string, error) {
	hash := sha256.New()
<<<<<<< HEAD
	for _, datum := range data {
		if _, err := hash.Write([]byte(datum.Name)); err != nil {
			return "", err
		}
		if _, err := hash.Write([]byte(datum.FileInfo.File.Path)); err != nil {
			return "", err
		}
		if _, err := hash.Write(datum.FileInfo.Hash); err != nil {
=======
	for i, fileInfo := range data {
		hash.Write([]byte(a.inputs[i].Name))
		hash.Write([]byte(fileInfo.File.Path))
		hash.Write(fileInfo.Hash)
	}
	if a.pipelineInfo != nil {
		bytes, err := proto.Marshal(a.pipelineInfo.Transform)
		if err != nil {
			return "", err
		}
		hash.Write(bytes)
		hash.Write([]byte(a.pipelineInfo.Pipeline.Name))
		hash.Write([]byte(a.pipelineInfo.ID))
		hash.Write([]byte(strconv.Itoa(int(a.pipelineInfo.Version))))
	} else if a.jobInfo != nil {
		bytes, err := proto.Marshal(a.jobInfo.Transform)
		if err != nil {
>>>>>>> f981cab1
			return "", err
		}
		hash.Write(bytes)
		hash.Write([]byte(a.jobInfo.Job.ID))
	} else {
		return "", fmt.Errorf("malformed APIServer: has neither pipelineInfo or jobInfo; this is likely a bug")
	}
	return hex.EncodeToString(hash.Sum(nil)), nil
}

// Process processes a datum.
func (a *APIServer) Process(ctx context.Context, req *ProcessRequest) (resp *ProcessResponse, retErr error) {
	// We cannot run more than one user process at once; otherwise they'd be
	// writing to the same output directory. Acquire lock to make sure only one
	// user process runs at a time.
	a.processMu.Lock()
	defer a.processMu.Unlock()
	// set the status for the datum
	ctx, cancel := context.WithCancel(ctx)
	func() {
		a.statusMu.Lock()
		defer a.statusMu.Unlock()
		a.jobID = req.JobID
		a.data = req.Data
		a.started = time.Now()
		a.cancel = cancel
	}()
	// unset the status when this function exits
	defer func() {
		a.statusMu.Lock()
		defer a.statusMu.Unlock()
		a.jobID = ""
		a.data = nil
		a.started = time.Time{}
		a.cancel = nil
	}()
	logger := a.getTaggedLogger(req)
	logger.Logf("Received request")

	// Hash inputs and check if output is in s3 already. Note: ppsserver sorts
	// inputs by input name for both jobs and pipelines, so this hash is stable
	// even if a.Inputs are reordered by the user
	tag, err := a.HashDatum(req.Data)
	if err != nil {
		return nil, err
	}
	if _, err := a.pachClient.InspectTag(ctx, &pfs.Tag{tag}); err == nil {
		// We've already computed the output for these inputs. Return immediately
		logger.Logf("skipping input, as it's already been processed")
		return &ProcessResponse{
			Tag: &pfs.Tag{tag},
		}, nil
	}

	// Download input data
	logger.Logf("input has not been processed, downloading data")
	puller := filesync.NewPuller()
	if err := a.downloadData(req.Data, puller); err != nil {
		return nil, err
	}
	defer func() {
		if err := puller.CleanUp(); err != nil && retErr == nil {
			retErr = err
		}
	}()
	defer func() {
		if err := a.cleanUpData(); retErr == nil && err != nil {
			retErr = err
		}
	}()

	environ := a.userCodeEnviron(req)

	// Create output directory (currently /pfs/out) and run user code
	if err := os.MkdirAll(client.PPSOutputPath, 0666); err != nil {
		return nil, err
	}
	logger.Logf("beginning to process user input")
	err = a.runUserCode(ctx, logger, environ)
	logger.Logf("finished processing user input")
	if err != nil {
		logger.Logf("failed to process datum with error: %+v", err)
		return &ProcessResponse{
			Failed: true,
		}, nil
	}
	if err := a.uploadOutput(ctx, tag); err != nil {
		return nil, err
	}
	return &ProcessResponse{
		Tag: &pfs.Tag{tag},
	}, nil
}

// Status returns the status of the current worker.
func (a *APIServer) Status(ctx context.Context, _ *types.Empty) (*pps.WorkerStatus, error) {
	a.statusMu.Lock()
	defer a.statusMu.Unlock()
	started, err := types.TimestampProto(a.started)
	if err != nil {
		return nil, err
	}
	result := &pps.WorkerStatus{
		JobID:    a.jobID,
		WorkerID: a.workerName,
		Started:  started,
		Data:     a.datum(),
	}
	return result, nil
}

// Cancel cancels the currently running datum
func (a *APIServer) Cancel(ctx context.Context, request *CancelRequest) (*CancelResponse, error) {
	a.statusMu.Lock()
	defer a.statusMu.Unlock()
	if request.JobID != a.jobID {
		return &CancelResponse{Success: false}, nil
	}
	if !MatchDatum(request.DataFilters, a.datum()) {
		return &CancelResponse{Success: false}, nil
	}
	a.cancel()
	// clear the status since we're no longer processing this datum
	a.jobID = ""
	a.data = nil
	a.started = time.Time{}
	a.cancel = nil
	return &CancelResponse{Success: true}, nil
}

func (a *APIServer) datum() []*pps.Datum {
	var result []*pps.Datum
	for _, datum := range a.data {
		result = append(result, &pps.Datum{
			Path: datum.FileInfo.File.Path,
			Hash: datum.FileInfo.Hash,
		})
	}
	return result
}

func (a *APIServer) userCodeEnviron(req *ProcessRequest) []string {
	return append(os.Environ(), fmt.Sprintf("PACH_JOB_ID=%s", req.JobID))
}<|MERGE_RESOLUTION|>--- conflicted
+++ resolved
@@ -43,13 +43,8 @@
 	pachClient *client.APIClient
 
 	// Information needed to process input data and upload output
-<<<<<<< HEAD
-	transform *pps.Transform
-=======
 	pipelineInfo *pps.PipelineInfo
 	jobInfo      *pps.JobInfo
-	inputs       []*Input
->>>>>>> f981cab1
 
 	// Information attached to log lines
 	logMsgTemplate pps.LogMessage
@@ -363,20 +358,10 @@
 // HashDatum computes and returns the hash of a datum + pipeline.
 func (a *APIServer) HashDatum(data []*Input) (string, error) {
 	hash := sha256.New()
-<<<<<<< HEAD
 	for _, datum := range data {
-		if _, err := hash.Write([]byte(datum.Name)); err != nil {
-			return "", err
-		}
-		if _, err := hash.Write([]byte(datum.FileInfo.File.Path)); err != nil {
-			return "", err
-		}
-		if _, err := hash.Write(datum.FileInfo.Hash); err != nil {
-=======
-	for i, fileInfo := range data {
-		hash.Write([]byte(a.inputs[i].Name))
-		hash.Write([]byte(fileInfo.File.Path))
-		hash.Write(fileInfo.Hash)
+		hash.Write([]byte(datum.Name))
+		hash.Write([]byte(datum.FileInfo.File.Path))
+		hash.Write(datum.FileInfo.Hash)
 	}
 	if a.pipelineInfo != nil {
 		bytes, err := proto.Marshal(a.pipelineInfo.Transform)
@@ -390,7 +375,6 @@
 	} else if a.jobInfo != nil {
 		bytes, err := proto.Marshal(a.jobInfo.Transform)
 		if err != nil {
->>>>>>> f981cab1
 			return "", err
 		}
 		hash.Write(bytes)
