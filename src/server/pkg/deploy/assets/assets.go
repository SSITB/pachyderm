--- conflicted
+++ resolved
@@ -69,12 +69,8 @@
 	Dynamic     bool
 	EtcdNodes   int
 	EtcdVolume  string
-<<<<<<< HEAD
-	noDash      bool
-=======
 	noDash         bool
 	DashImage      string
->>>>>>> 8c8e53e7
 
 	// BlockCacheSize is the amount of memory each PachD node allocates towards
 	// its cache of PFS blocks. If empty, assets.go will choose a default size.
@@ -163,11 +159,7 @@
 	}
 }
 
-<<<<<<< HEAD
-// PachdDeployment returns a pachd k8s Deployment config.
-=======
 // PachdDeployment returns a pachd k8s Deployment.
->>>>>>> 8c8e53e7
 func PachdDeployment(opts *AssetOpts, objectStoreBackend backend, hostPath string) *extensions.Deployment {
 	mem := resource.MustParse(opts.BlockCacheSize)
 	mem.Add(resource.MustParse(opts.PachdNonCacheMemRequest))
@@ -393,11 +385,7 @@
 	}
 }
 
-<<<<<<< HEAD
-// EtcdDeployment returns an etcd k8s Deployment config.
-=======
 // EtcdDeployment returns an etcd k8s Deployment.
->>>>>>> 8c8e53e7
 func EtcdDeployment(opts *AssetOpts, hostPath string) *extensions.Deployment {
 	cpu := resource.MustParse(opts.EtcdCPURequest)
 	mem := resource.MustParse(opts.EtcdMemRequest)
