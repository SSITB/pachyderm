package cmds

import (
	"bufio"
	"bytes"
	"fmt"
	"io"
	"net/http"
	"net/url"
	"os"
	"path"
	"path/filepath"
	"strings"
	"syscall"
	"text/tabwriter"

	"golang.org/x/sync/errgroup"

	"github.com/pachyderm/pachyderm/src/client"
	pfsclient "github.com/pachyderm/pachyderm/src/client/pfs"
	"github.com/pachyderm/pachyderm/src/server/pfs/fuse"
	"github.com/pachyderm/pachyderm/src/server/pfs/pretty"
	"github.com/pachyderm/pachyderm/src/server/pkg/cmdutil"

	"github.com/spf13/cobra"
)

// Cmds returns a slice containing pfs commands.
func Cmds(address string, noMetrics *bool) []*cobra.Command {
	metrics := !*noMetrics

	repo := &cobra.Command{
		Use:   "repo",
		Short: "Docs for repos.",
		Long: `Repos, short for repository, are the top level data object in Pachyderm.

	Repos are created with create-repo.`,
		Run: cmdutil.RunFixedArgs(0, func(args []string) error {
			return nil
		}),
	}

	createRepo := &cobra.Command{
		Use:   "create-repo repo-name",
		Short: "Create a new repo.",
		Long:  "Create a new repo.",
		Run: cmdutil.RunFixedArgs(1, func(args []string) error {
			client, err := client.NewMetricsClientFromAddress(address, metrics, "user")
			if err != nil {
				return err
			}
			return client.CreateRepo(args[0])
		}),
	}

	inspectRepo := &cobra.Command{
		Use:   "inspect-repo repo-name",
		Short: "Return info about a repo.",
		Long:  "Return info about a repo.",
		Run: cmdutil.RunFixedArgs(1, func(args []string) error {
			client, err := client.NewMetricsClientFromAddress(address, metrics, "user")
			if err != nil {
				return err
			}
			repoInfo, err := client.InspectRepo(args[0])
			if err != nil {
				return err
			}
			if repoInfo == nil {
				return fmt.Errorf("repo %s not found", args[0])
			}
			return pretty.PrintDetailedRepoInfo(repoInfo)
		}),
	}

	var listRepoProvenance cmdutil.RepeatedStringArg
	listRepo := &cobra.Command{
		Use:   "list-repo",
		Short: "Return all repos.",
		Long:  "Reutrn all repos.",
		Run: cmdutil.RunFixedArgs(0, func(args []string) error {
			c, err := client.NewMetricsClientFromAddress(address, metrics, "user")
			if err != nil {
				return err
			}
			repoInfos, err := c.ListRepo(listRepoProvenance)
			if err != nil {
				return err
			}
			writer := tabwriter.NewWriter(os.Stdout, 20, 1, 3, ' ', 0)
			pretty.PrintRepoHeader(writer)
			for _, repoInfo := range repoInfos {
				pretty.PrintRepoInfo(writer, repoInfo)
			}
			return writer.Flush()
		}),
	}
	listRepo.Flags().VarP(&listRepoProvenance, "provenance", "p", "list only repos with the specified repos provenance")

	var force bool
	deleteRepo := &cobra.Command{
		Use:   "delete-repo repo-name",
		Short: "Delete a repo.",
		Long:  "Delete a repo.",
		Run: cmdutil.RunFixedArgs(1, func(args []string) error {
			client, err := client.NewMetricsClientFromAddress(address, metrics, "user")
			if err != nil {
				return err
			}
			return client.DeleteRepo(args[0], force)
		}),
	}
	deleteRepo.Flags().BoolVarP(&force, "force", "f", false, "remove the repo regardless of errors; use with care")

	commit := &cobra.Command{
		Use:   "commit",
		Short: "Docs for commits.",
		Long: `Commits are atomic transactions on the content of a repo.

Creating a commit is a multistep process:
- start a new commit with start-commit
- write files to it through fuse or with put-file
- finish the new commit with finish-commit

Commits that have been started but not finished are NOT durable storage.
Commits become reliable (and immutable) when they are finished.

Commits can be created with another commit as a parent.
This layers the data in the commit over the data in the parent.
`,
		Run: cmdutil.RunFixedArgs(0, func(args []string) error {
			return nil
		}),
	}

	var parent string
	startCommit := &cobra.Command{
		Use:   "start-commit repo-name [branch]",
		Short: "Start a new commit.",
		Long: `Start a new commit with parent-commit as the parent, or start a commit on the given branch; if the branch does not exist, it will be created.

Examples:

<<<<<<< HEAD
# Start a new commit in repo "test"
$ pachctl start-commit test

# Start a new commit in repo "test", on a new branch "master"
$ pachctl start-commit test -b master

# Start a commit in repo "test" on an existing branch "master"
$ pachctl start-commit test master

# Start a commit with "master" as the parent in repo "test", on a new branch "patch"; essentially a fork.
$ pachctl start-commit test master -b patch

# Start a commit with XXX as the parent in repo "test"
$ pachctl start-commit test XXX
`,
=======
	# Start a new commit in repo "test" that's not on any branch
	$ pachctl start-commit test

	# Start a commit in repo "test" on branch "master"
	$ pachctl start-commit test master

	# Start a commit with "master" as the parent in repo "test", on a new branch "patch"; essentially a fork.
	$ pachctl start-commit test patch -p master

	# Start a commit with XXX as the parent in repo "test", not on any branch
	$ pachctl start-commit test -p XXX
	`,
>>>>>>> 852d1e9f
		Run: cmdutil.RunBoundedArgs(1, 2, func(args []string) error {
			client, err := client.NewMetricsClientFromAddress(address, metrics, "user")
			if err != nil {
				return err
			}
			var branch string
			if len(args) == 2 {
				branch = args[1]
			}
			commit, err := client.StartCommitParent(args[0], branch, parent)
			if err != nil {
				return err
			}
			fmt.Println(commit.ID)
			return nil
		}),
	}
	startCommit.Flags().StringVarP(&parent, "parent", "p", "", "The parent of the new commit, unneeded if branch is specified and you want to use the previous head of the branch as the parent.")

	finishCommit := &cobra.Command{
		Use:   "finish-commit repo-name commit-id",
		Short: "Finish a started commit.",
		Long:  "Finish a started commit. Commit-id must be a writeable commit.",
		Run: cmdutil.RunFixedArgs(2, func(args []string) error {
			client, err := client.NewMetricsClientFromAddress(address, metrics, "user")
			if err != nil {
				return err
			}
			return client.FinishCommit(args[0], args[1])
		}),
	}

	inspectCommit := &cobra.Command{
		Use:   "inspect-commit repo-name commit-id",
		Short: "Return info about a commit.",
		Long:  "Return info about a commit.",
		Run: cmdutil.RunFixedArgs(2, func(args []string) error {
			client, err := client.NewMetricsClientFromAddress(address, metrics, "user")
			if err != nil {
				return err
			}
			commitInfo, err := client.InspectCommit(args[0], args[1])
			if err != nil {
				return err
			}
			if commitInfo == nil {
				return fmt.Errorf("commit %s not found", args[1])
			}
			return pretty.PrintDetailedCommitInfo(commitInfo)
		}),
	}

	var from string
	var number int
	listCommit := &cobra.Command{
		Use:   "list-commit repo-name",
		Short: "Return all commits on a set of repos.",
		Long: `Return all commits on a set of repos.

Examples:

# return commits in repo "foo"
$ pachctl list-commit foo

# return commits in repo "foo" on branch "master"
$ pachctl list-commit foo master

# return the last 20 commits in repo "foo" on branch "master"
$ pachctl list-commit foo master -n 20

# return commits that are the ancestors of XXX
$ pachctl list-commit foo XXX

# return commits in repo "foo" since commit XXX
$ pachctl list-commit foo master --from XXX
`,
		Run: cmdutil.RunBoundedArgs(1, 2, func(args []string) (retErr error) {
			c, err := client.NewMetricsClientFromAddress(address, metrics, "user")
			if err != nil {
				return err
			}

			var to string
			if len(args) == 2 {
				to = args[1]
			}

			commitInfos, err := c.ListCommit(args[0], to, from, uint64(number))
			if err != nil {
				return err
			}

			writer := tabwriter.NewWriter(os.Stdout, 20, 1, 3, ' ', 0)
			pretty.PrintCommitInfoHeader(writer)
			for _, commitInfo := range commitInfos {
				pretty.PrintCommitInfo(writer, commitInfo)
			}
			return writer.Flush()
		}),
	}
	listCommit.Flags().StringVarP(&from, "from", "f", "", "list all commits since this commit")
	listCommit.Flags().IntVarP(&number, "number", "n", 0, "list only this many commits; if set to zero, list all commits")

	var repos cmdutil.RepeatedStringArg
	flushCommit := &cobra.Command{
		Use:   "flush-commit commit [commit ...]",
		Short: "Wait for all commits caused by the specified commits to finish and return them.",
		Long: `Wait for all commits caused by the specified commits to finish and return them.

Examples:

# return commits caused by foo/XXX and bar/YYY
$ pachctl flush-commit foo/XXX bar/YYY

# return commits caused by foo/XXX leading to repos bar and baz
$ pachctl flush-commit foo/XXX -r bar -r baz
`,
		Run: cmdutil.Run(func(args []string) error {
			commits, err := cmdutil.ParseCommits(args)
			if err != nil {
				return err
			}

			c, err := client.NewMetricsClientFromAddress(address, metrics, "user")
			if err != nil {
				return err
			}

			var toRepos []*pfsclient.Repo
			for _, repoName := range repos {
				toRepos = append(toRepos, client.NewRepo(repoName))
			}

			commitIter, err := c.FlushCommit(commits, toRepos)
			if err != nil {
				return err
			}

			writer := tabwriter.NewWriter(os.Stdout, 20, 1, 3, ' ', 0)
			pretty.PrintCommitInfoHeader(writer)
			for {
				commitInfo, err := commitIter.Next()
				if err == io.EOF {
					break
				}
				if err != nil {
					return err
				}
				pretty.PrintCommitInfo(writer, commitInfo)
			}
			return writer.Flush()
		}),
	}
	flushCommit.Flags().VarP(&repos, "repos", "r", "Wait only for commits leading to a specific set of repos")

	listBranch := &cobra.Command{
		Use:   "list-branch <repo-name>",
		Short: "Return all branches on a repo.",
		Long:  "Return all branches on a repo.",
		Run: cmdutil.RunFixedArgs(1, func(args []string) error {
			client, err := client.NewMetricsClientFromAddress(address, metrics, "user")
			if err != nil {
				return err
			}
			branches, err := client.ListBranch(args[0])
			if err != nil {
				return err
			}
			writer := tabwriter.NewWriter(os.Stdout, 20, 1, 3, ' ', 0)
			pretty.PrintBranchHeader(writer)
			for _, branch := range branches {
				pretty.PrintBranch(writer, branch)
			}
			return writer.Flush()
		}),
	}

	setBranch := &cobra.Command{
		Use:   "set-branch <repo-name> <commit-id/branch-name> <new-branch-name>",
		Short: "Set a commit and its ancestors to a branch",
		Long: `Set a commit and its ancestors to a branch.

Examples:

# Set commit XXX and its ancestors as branch master in repo foo.
$ pachctl set-branch foo XXX master

# Set the head of branch test as branch master in repo foo.
# After running this command, "test" and "master" both point to the
# same commit.
$ pachctl set-branch foo test master
	`,
		Run: cmdutil.RunFixedArgs(3, func(args []string) error {
			client, err := client.NewMetricsClientFromAddress(address, metrics, "user")
			if err != nil {
				return err
			}
			return client.SetBranch(args[0], args[1], args[2])
		}),
	}

	deleteBranch := &cobra.Command{
		Use:   "delete-branch <repo-name> <branch-name>",
		Short: "Delete a branch",
		Long:  "Delete a branch, while leaving the commits intact",
		Run: cmdutil.RunFixedArgs(2, func(args []string) error {
			client, err := client.NewMetricsClientFromAddress(address, metrics, "user")
			if err != nil {
				return err
			}
			return client.DeleteBranch(args[0], args[1])
		}),
	}

	file := &cobra.Command{
		Use:   "file",
		Short: "Docs for files.",
		Long: `Files are the lowest level data object in Pachyderm.

	Files can be written to started (but not finished) commits with put-file.
	Files can be read from finished commits with get-file.`,
		Run: cmdutil.RunFixedArgs(0, func(args []string) error {
			return nil
		}),
	}

	var filePaths []string
	var recursive bool
	var inputFile string
	var parallelism uint
	var split string
	var targetFileDatums uint
	var targetFileBytes uint
	var putFileCommit bool
	putFile := &cobra.Command{
		Use:   "put-file repo-name branch path/to/file/in/pfs",
		Short: "Put a file into the filesystem.",
		Long: `Put-file supports a number of ways to insert data into pfs:
Put data from stdin as repo/branch/path:
echo "data" | pachctl put-file repo branch path

Put a file from the local filesystem as repo/branch/path:
pachctl put-file repo branch path -f file

Put a file from the local filesystem as repo/branch/file:
pachctl put-file repo branch -f file

Put the contents of a directory as repo/branch/path/dir/file:
pachctl put-file -r repo branch path -f dir

Put the contents of a directory as repo/branch/dir/file:
pachctl put-file -r repo branch -f dir

Put the data from a URL as repo/branch/path:
pachctl put-file repo branch path -f http://host/path

Put the data from a URL as repo/branch/path:
pachctl put-file repo branch -f http://host/path

Put several files or URLs that are listed in file.
Files and URLs should be newline delimited.
pachctl put-file repo branch -i file

Put several files or URLs that are listed at URL.
NOTE this URL can reference local files, so it could cause you to put sensitive
files into your Pachyderm cluster.
pachctl put-file repo branch -i http://host/path
`,
		Run: cmdutil.RunBoundedArgs(2, 3, func(args []string) (retErr error) {
			client, err := client.NewMetricsClientFromAddressWithConcurrency(address, metrics, "user", parallelism)
			if err != nil {
				return err
			}
			repoName := args[0]
			branch := args[1]
			var path string
			if len(args) == 3 {
				path = args[2]
			}
			if putFileCommit {
				if _, err := client.StartCommit(repoName, branch); err != nil {
					return err
				}
				defer func() {
					if err := client.FinishCommit(repoName, branch); err != nil && retErr == nil {
						retErr = err
					}
				}()
			}

			// A semaphore used to limit parallelism
			sem := make(chan struct{}, parallelism)
			var sources []string
			if inputFile != "" {
				var r io.Reader
				if inputFile == "-" {
					r = os.Stdin
				} else if url, err := url.Parse(inputFile); err == nil && url.Scheme != "" {
					resp, err := http.Get(url.String())
					if err != nil {
						return err
					}
					defer func() {
						if err := resp.Body.Close(); err != nil && retErr == nil {
							retErr = err
						}
					}()
					r = resp.Body
				} else {
					inputFile, err := os.Open(inputFile)
					if err != nil {
						return err
					}
					defer func() {
						if err := inputFile.Close(); err != nil && retErr == nil {
							retErr = err
						}
					}()
					r = inputFile
				}
				// scan line by line
				scanner := bufio.NewScanner(r)
				for scanner.Scan() {
					if filePath := scanner.Text(); filePath != "" {
						sources = append(sources, filePath)
					}
				}
			} else {
				sources = filePaths
			}
			var eg errgroup.Group
			for _, source := range sources {
				source := source
				if len(args) == 2 {
					// The user has not specific a path so we use source as path.
					if source == "-" {
						return fmt.Errorf("no filename specified")
					}
					eg.Go(func() error {
						return putFileHelper(client, repoName, branch, joinPaths("", source), source, recursive, sem, split, targetFileDatums, targetFileBytes)
					})
				} else if len(sources) == 1 && len(args) == 3 {
					// We have a single source and the user has specified a path,
					// we use the path and ignore source (in terms of nasrc/server/pps/cmds/cmds.goming the file).
					eg.Go(func() error {
						return putFileHelper(client, repoName, branch, path, source, recursive, sem, split, targetFileDatums, targetFileBytes)
					})
				} else if len(sources) > 1 && len(args) == 3 {
					// We have multiple sources and the user has specified a path,
					// we use that path as a prefix for the filepaths.
					eg.Go(func() error {
						return putFileHelper(client, repoName, branch, joinPaths(path, source), source, recursive, sem, split, targetFileDatums, targetFileBytes)
					})
				}
			}
			return eg.Wait()
		}),
	}
	putFile.Flags().StringSliceVarP(&filePaths, "file", "f", []string{"-"}, "The file to be put, it can be a local file or a URL.")
	putFile.Flags().StringVarP(&inputFile, "input-file", "i", "", "Read filepaths or URLs from a file.  If - is used, paths are read from the standard input.")
	putFile.Flags().BoolVarP(&recursive, "recursive", "r", false, "Recursively put the files in a directory.")
	putFile.Flags().UintVarP(&parallelism, "parallelism", "p", client.DefaultMaxConcurrentStreams, "The number of files that can be uploaded in parallel")
	putFile.Flags().StringVar(&split, "split", "", "Split the input file into smaller files, subject to the constraints of --target-file-datums and --target-file-bytes")
	putFile.Flags().UintVar(&targetFileDatums, "target-file-datums", 0, "the target upper bound of the number of datums that each file contains; needs to be used with --split")
	putFile.Flags().UintVar(&targetFileBytes, "target-file-bytes", 0, "the target upper bound of the number of bytes that each file contains; needs to be used with --split")
	putFile.Flags().BoolVarP(&putFileCommit, "commit", "c", false, "Put file(s) in a new commit.")

	getFile := &cobra.Command{
		Use:   "get-file repo-name commit-id path/to/file",
		Short: "Return the contents of a file.",
		Long:  "Return the contents of a file.",
		Run: cmdutil.RunFixedArgs(3, func(args []string) error {
			client, err := client.NewMetricsClientFromAddress(address, metrics, "user")
			if err != nil {
				return err
			}
			return client.GetFile(args[0], args[1], args[2], 0, 0, os.Stdout)
		}),
	}

	inspectFile := &cobra.Command{
		Use:   "inspect-file repo-name commit-id path/to/file",
		Short: "Return info about a file.",
		Long:  "Return info about a file.",
		Run: cmdutil.RunFixedArgs(3, func(args []string) error {
			client, err := client.NewMetricsClientFromAddress(address, metrics, "user")
			if err != nil {
				return err
			}
			fileInfo, err := client.InspectFile(args[0], args[1], args[2])
			if err != nil {
				return err
			}
			if fileInfo == nil {
				return fmt.Errorf("file %s not found", args[2])
			}
			return pretty.PrintDetailedFileInfo(fileInfo)
		}),
	}

	listFile := &cobra.Command{
		Use:   "list-file repo-name commit-id path/to/dir",
		Short: "Return the files in a directory.",
		Long:  "Return the files in a directory.",
		Run: cmdutil.RunBoundedArgs(2, 3, func(args []string) error {
			client, err := client.NewMetricsClientFromAddress(address, metrics, "user")
			if err != nil {
				return err
			}
			var path string
			if len(args) == 3 {
				path = args[2]
			}
			fileInfos, err := client.ListFile(args[0], args[1], path)
			if err != nil {
				return err
			}
			writer := tabwriter.NewWriter(os.Stdout, 20, 1, 3, ' ', 0)
			pretty.PrintFileInfoHeader(writer)
			for _, fileInfo := range fileInfos {
				pretty.PrintFileInfo(writer, fileInfo)
			}
			return writer.Flush()
		}),
	}

	deleteFile := &cobra.Command{
		Use:   "delete-file repo-name commit-id path/to/file",
		Short: "Delete a file.",
		Long:  "Delete a file.",
		Run: cmdutil.RunFixedArgs(3, func(args []string) error {
			client, err := client.NewMetricsClientFromAddress(address, metrics, "user")
			if err != nil {
				return err
			}
			return client.DeleteFile(args[0], args[1], args[2])
		}),
	}

	getObject := &cobra.Command{
		Use:   "get-object hash",
		Short: "Return the contents of an object",
		Long:  "Return the contents of an object",
		Run: cmdutil.RunFixedArgs(1, func(args []string) error {
			client, err := client.NewMetricsClientFromAddress(address, metrics, "user")
			if err != nil {
				return err
			}
			return client.GetObject(args[0], os.Stdout)
		}),
	}

	getTag := &cobra.Command{
		Use:   "get-tag tag",
		Short: "Return the contents of a tag",
		Long:  "Return the contents of a tag",
		Run: cmdutil.RunFixedArgs(1, func(args []string) error {
			client, err := client.NewMetricsClientFromAddress(address, metrics, "user")
			if err != nil {
				return err
			}
			return client.GetTag(args[0], os.Stdout)
		}),
	}

	var debug bool
	var allCommits bool
	mount := &cobra.Command{
		Use:   "mount path/to/mount/point",
		Short: "Mount pfs locally. This command blocks.",
		Long:  "Mount pfs locally. This command blocks.",
		Run: cmdutil.RunFixedArgs(1, func(args []string) error {
			client, err := client.NewMetricsClientFromAddress(address, metrics, "fuse")
			if err != nil {
				return err
			}
			go func() { client.KeepConnected(nil) }()
			mounter := fuse.NewMounter(address, client)
			mountPoint := args[0]
			ready := make(chan bool)
			go func() {
				<-ready
				fmt.Println("Filesystem mounted, CTRL-C to exit.")
			}()
			err = mounter.Mount(mountPoint, nil, ready, debug, false)
			if err != nil {
				return err
			}
			return nil
		}),
	}
	mount.Flags().BoolVarP(&debug, "debug", "d", false, "Turn on debug messages.")
	mount.Flags().BoolVarP(&allCommits, "all-commits", "a", false, "Show archived and cancelled commits.")

	var all bool
	unmount := &cobra.Command{
		Use:   "unmount path/to/mount/point",
		Short: "Unmount pfs.",
		Long:  "Unmount pfs.",
		Run: cmdutil.RunBoundedArgs(0, 1, func(args []string) error {
			if len(args) == 1 {
				return syscall.Unmount(args[0], 0)
			}

			if all {
				stdin := strings.NewReader(`
	mount | grep pfs:// | cut -f 3 -d " "
	`)
				var stdout bytes.Buffer
				if err := cmdutil.RunIO(cmdutil.IO{
					Stdin:  stdin,
					Stdout: &stdout,
					Stderr: os.Stderr,
				}, "sh"); err != nil {
					return err
				}
				scanner := bufio.NewScanner(&stdout)
				var mounts []string
				for scanner.Scan() {
					mounts = append(mounts, scanner.Text())
				}
				if len(mounts) == 0 {
					fmt.Println("No mounts found.")
					return nil
				}
				fmt.Printf("Unmount the following filesystems? yN\n")
				for _, mount := range mounts {
					fmt.Printf("%s\n", mount)
				}
				r := bufio.NewReader(os.Stdin)
				bytes, err := r.ReadBytes('\n')
				if err != nil {
					return err
				}
				if bytes[0] == 'y' || bytes[0] == 'Y' {
					for _, mount := range mounts {
						if err := syscall.Unmount(mount, 0); err != nil {
							return err
						}
					}
				}
			}
			return nil
		}),
	}
	unmount.Flags().BoolVarP(&all, "all", "a", false, "unmount all pfs mounts")

	var result []*cobra.Command
	result = append(result, repo)
	result = append(result, createRepo)
	result = append(result, inspectRepo)
	result = append(result, listRepo)
	result = append(result, deleteRepo)
	result = append(result, commit)
	result = append(result, startCommit)
	result = append(result, finishCommit)
	result = append(result, inspectCommit)
	result = append(result, listCommit)
	result = append(result, flushCommit)
	result = append(result, listBranch)
	result = append(result, setBranch)
	result = append(result, deleteBranch)
	result = append(result, file)
	result = append(result, putFile)
	result = append(result, getFile)
	result = append(result, inspectFile)
	result = append(result, listFile)
	result = append(result, deleteFile)
	result = append(result, getObject)
	result = append(result, getTag)
	result = append(result, mount)
	result = append(result, unmount)
	return result
}

func parseCommitMounts(args []string) []*fuse.CommitMount {
	var result []*fuse.CommitMount
	for _, arg := range args {
		commitMount := &fuse.CommitMount{Commit: client.NewCommit("", "")}
		repo, commitAlias := path.Split(arg)
		commitMount.Commit.Repo.Name = path.Clean(repo)
		split := strings.Split(commitAlias, ":")
		if len(split) > 0 {
			commitMount.Commit.ID = split[0]
		}
		if len(split) > 1 {
			commitMount.Alias = split[1]
		}
		result = append(result, commitMount)
	}
	return result
}

func putFileHelper(client *client.APIClient, repo, commit, path, source string, recursive bool, sem chan struct{}, split string, targetFileDatums uint, targetFileBytes uint) (retErr error) {
	putFile := func(reader io.Reader) error {
		if split == "" {
			_, err := client.PutFile(repo, commit, path, reader)
			return err
		}

		var delimiter pfsclient.Delimiter
		switch split {
		case "line":
			delimiter = pfsclient.Delimiter_LINE
		case "json":
			delimiter = pfsclient.Delimiter_JSON
		default:
			return fmt.Errorf("unrecognized delimiter '%s'; only accepts 'json' or 'line'", split)
		}
		_, err := client.PutFileSplit(repo, commit, path, delimiter, int64(targetFileDatums), int64(targetFileBytes), reader)
		return err
	}

	if source == "-" {
		sem <- struct{}{}
		defer func() { <-sem }()
		return putFile(os.Stdin)
	}
	// try parsing the filename as a url, if it is one do a PutFileURL
	if url, err := url.Parse(source); err == nil && url.Scheme != "" {
		sem <- struct{}{}
		defer func() { <-sem }()
		return client.PutFileURL(repo, commit, path, url.String(), recursive)
	}
	if recursive {
		var eg errgroup.Group
		if err := filepath.Walk(source, func(filePath string, info os.FileInfo, err error) error {
			// file doesn't exist
			if info == nil {
				return fmt.Errorf("%s doesn't exist", filePath)
			}
			if info.IsDir() {
				return nil
			}
			eg.Go(func() error {
				return putFileHelper(client, repo, commit, filepath.Join(path, strings.TrimPrefix(filePath, source)), filePath, false, sem, split, targetFileDatums, targetFileBytes)
			})
			return nil
		}); err != nil {
			return err
		}
		return eg.Wait()
	}
	// use the semaphore here so that we don't even open the file until
	// we are ready to upload it.
	sem <- struct{}{}
	defer func() { <-sem }()
	f, err := os.Open(source)
	if err != nil {
		return err
	}
	defer func() {
		if err := f.Close(); err != nil && retErr == nil {
			retErr = err
		}
	}()
	return putFile(f)
}

func joinPaths(prefix, filePath string) string {
	if url, err := url.Parse(filePath); err == nil && url.Scheme != "" {
		return filepath.Join(prefix, strings.TrimPrefix(url.Path, "/"))
	}
	return filepath.Join(prefix, filePath)
}<|MERGE_RESOLUTION|>--- conflicted
+++ resolved
@@ -141,36 +141,18 @@
 
 Examples:
 
-<<<<<<< HEAD
-# Start a new commit in repo "test"
+# Start a new commit in repo "test" that's not on any branch
 $ pachctl start-commit test
 
-# Start a new commit in repo "test", on a new branch "master"
-$ pachctl start-commit test -b master
-
-# Start a commit in repo "test" on an existing branch "master"
+# Start a commit in repo "test" on branch "master"
 $ pachctl start-commit test master
 
 # Start a commit with "master" as the parent in repo "test", on a new branch "patch"; essentially a fork.
-$ pachctl start-commit test master -b patch
-
-# Start a commit with XXX as the parent in repo "test"
-$ pachctl start-commit test XXX
+$ pachctl start-commit test patch -p master
+
+# Start a commit with XXX as the parent in repo "test", not on any branch
+$ pachctl start-commit test -p XXX
 `,
-=======
-	# Start a new commit in repo "test" that's not on any branch
-	$ pachctl start-commit test
-
-	# Start a commit in repo "test" on branch "master"
-	$ pachctl start-commit test master
-
-	# Start a commit with "master" as the parent in repo "test", on a new branch "patch"; essentially a fork.
-	$ pachctl start-commit test patch -p master
-
-	# Start a commit with XXX as the parent in repo "test", not on any branch
-	$ pachctl start-commit test -p XXX
-	`,
->>>>>>> 852d1e9f
 		Run: cmdutil.RunBoundedArgs(1, 2, func(args []string) error {
 			client, err := client.NewMetricsClientFromAddress(address, metrics, "user")
 			if err != nil {
