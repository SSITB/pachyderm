package persist

import (
	"errors"
	"fmt"
	"io"
	"math"
	"regexp"
	"sort"
	"strconv"
	"strings"
	"time"

	"github.com/pachyderm/pachyderm/src/client"
	"github.com/pachyderm/pachyderm/src/client/pfs"
	pfsserver "github.com/pachyderm/pachyderm/src/server/pfs"
	"github.com/pachyderm/pachyderm/src/server/pfs/db/persist"
	"github.com/pachyderm/pachyderm/src/server/pfs/drive"

	"github.com/dancannon/gorethink"
	"github.com/gogo/protobuf/proto"
	"go.pedge.io/pb/go/google/protobuf"
	"go.pedge.io/proto/time"
	"google.golang.org/grpc"
)

// A Table is a rethinkdb table name.
type Table string

// A PrimaryKey is a rethinkdb primary key identifier.
type PrimaryKey string

const (
	repoTable   Table = "Repos"
	diffTable   Table = "Diffs"
	commitTable Table = "Commits"

	connectTimeoutSeconds = 5
)

const (
	// ErrConflictFileTypeMsg is used when we see a file that is both a file and directory
	ErrConflictFileTypeMsg = "file type conflict"
)

var (
	tables = []Table{
		repoTable,
		commitTable,
		diffTable,
	}

	tableToTableCreateOpts = map[Table][]gorethink.TableCreateOpts{
		repoTable: []gorethink.TableCreateOpts{
			gorethink.TableCreateOpts{
				PrimaryKey: "Name",
			},
		},
		commitTable: []gorethink.TableCreateOpts{
			gorethink.TableCreateOpts{
				PrimaryKey: "ID",
			},
		},
		diffTable: []gorethink.TableCreateOpts{
			gorethink.TableCreateOpts{
				PrimaryKey: "ID",
			},
		},
	}
)

type driver struct {
	blockClient pfs.BlockAPIClient
	dbName      string
	dbClient    *gorethink.Session
}

// NewDriver is used to create a new Driver instance
func NewDriver(blockAddress string, dbAddress string, dbName string) (drive.Driver, error) {
	clientConn, err := grpc.Dial(blockAddress, grpc.WithInsecure())
	if err != nil {
		return nil, err
	}

	dbClient, err := dbConnect(dbAddress)
	if err != nil {
		return nil, err
	}

	return &driver{
		blockClient: pfs.NewBlockAPIClient(clientConn),
		dbName:      dbName,
		dbClient:    dbClient,
	}, nil
}

// isDBCreated is used to tell when we are trying to initialize a database,
// whether we are getting an error because the database has already been
// initialized.
func isDBCreated(err error) bool {
	return strings.Contains(err.Error(), "Database") && strings.Contains(err.Error(), "already exists")
}

//InitDB is used to setup the database with the tables and indices that PFS requires
func InitDB(address string, dbName string) error {
	session, err := dbConnect(address)
	if err != nil {
		return err
	}
	defer session.Close()

	return initDB(session, dbName)
}

func initDB(session *gorethink.Session, dbName string) error {
	_, err := gorethink.DBCreate(dbName).RunWrite(session)
	if err != nil && !isDBCreated(err) {
		return err
	}

	// Create tables
	for _, table := range tables {
		tableCreateOpts := tableToTableCreateOpts[table]
		if _, err := gorethink.DB(dbName).TableCreate(table, tableCreateOpts...).RunWrite(session); err != nil {
			return err
		}
	}

	// Create indexes
	for _, someIndex := range Indexes {
		if _, err := gorethink.DB(dbName).Table(someIndex.Table).IndexCreateFunc(someIndex.Name, someIndex.CreateFunction, someIndex.CreateOptions).RunWrite(session); err != nil {
			return err
		}
		if _, err := gorethink.DB(dbName).Table(someIndex.Table).IndexWait(someIndex.Name).RunWrite(session); err != nil {
			return err
		}
	}
	return nil
}

// RemoveDB removes the tables in the database that are relavant to PFS
// It keeps the database around tho, as it might contain other tables that
// others created (e.g. PPS).
func RemoveDB(address string, dbName string) error {
	session, err := dbConnect(address)
	if err != nil {
		return err
	}
	defer session.Close()

	return removeDB(session, dbName)
}

func removeDB(session *gorethink.Session, dbName string) error {
	for _, table := range tables {
		if _, err := gorethink.DB(dbName).TableDrop(table).RunWrite(session); err != nil {
			return err
		}
	}

	return nil
}

func dbConnect(address string) (*gorethink.Session, error) {
	return gorethink.Connect(gorethink.ConnectOpts{
		Address: address,
		Timeout: connectTimeoutSeconds * time.Second,
	})
}

func validateRepoName(name string) error {
	match, _ := regexp.MatchString("^[a-zA-Z0-9_]+$", name)

	if !match {
		return fmt.Errorf("repo name (%v) invalid: only alphanumeric and underscore characters allowed", name)
	}

	return nil
}

func (d *driver) getTerm(table Table) gorethink.Term {
	return gorethink.DB(d.dbName).Table(table)
}

func (d *driver) CreateRepo(repo *pfs.Repo, provenance []*pfs.Repo) error {
	if repo == nil {
		return fmt.Errorf("repo cannot be nil")
	}
	err := validateRepoName(repo.Name)
	if err != nil {
		return err
	}

	// Verify that all provenent repos exist
	var provenantRepoNames []interface{}
	var provenantIDs []string
	for _, repo := range provenance {
		provenantRepoNames = append(provenantRepoNames, repo.Name)
		provenantIDs = append(provenantIDs, repo.Name)
	}

	var numProvenantRepos int
	cursor, err := d.getTerm(repoTable).GetAll(provenantRepoNames...).Count().Run(d.dbClient)
	if err != nil {
		return err
	}
	if err := cursor.One(&numProvenantRepos); err != nil {
		return err
	}
	if numProvenantRepos != len(provenance) {
		return fmt.Errorf("could not create repo %v, not all provenance repos exist", repo.Name)
	}

	_, err = d.getTerm(repoTable).Insert(&persist.Repo{
		Name:       repo.Name,
		Created:    now(),
		Provenance: provenantIDs,
	}).RunWrite(d.dbClient)
	if err != nil && gorethink.IsConflictErr(err) {
		return fmt.Errorf("repo %v exists", repo.Name)
	}
	return err
}

func (d *driver) inspectRepo(repo *pfs.Repo) (r *persist.Repo, retErr error) {
	defer func() {
		if retErr == gorethink.ErrEmptyResult {
			retErr = pfsserver.NewErrRepoNotFound(repo.Name)
		}
	}()
	cursor, err := d.getTerm(repoTable).Get(repo.Name).Run(d.dbClient)
	if err != nil {
		return nil, err
	}
	rawRepo := &persist.Repo{}
	if err := cursor.One(rawRepo); err != nil {
		return nil, err
	}
	return rawRepo, nil
}

// byName sorts repos by name
type byName []*pfs.Repo

func (n byName) Len() int           { return len(n) }
func (n byName) Swap(i, j int)      { n[i], n[j] = n[j], n[i] }
func (n byName) Less(i, j int) bool { return n[i].Name < n[j].Name }

func (d *driver) InspectRepo(repo *pfs.Repo) (*pfs.RepoInfo, error) {
	rawRepo, err := d.inspectRepo(repo)
	if err != nil {
		return nil, err
	}

	// The full set of this repo's provenance, i.e. its immediate provenance
	// plus the provenance of those repos.
	fullProvenance := make(map[string]bool)
	for _, repoName := range rawRepo.Provenance {
		fullProvenance[repoName] = true
	}

	for _, repoName := range rawRepo.Provenance {
		repoInfo, err := d.InspectRepo(&pfs.Repo{repoName})
		if err != nil {
			return nil, err
		}
		for _, repo := range repoInfo.Provenance {
			fullProvenance[repo.Name] = true
		}
	}

	var provenance []*pfs.Repo
	for repoName := range fullProvenance {
		provenance = append(provenance, &pfs.Repo{
			Name: repoName,
		})
	}

	sort.Sort(byName(provenance))

	return &pfs.RepoInfo{
		Repo: &pfs.Repo{
			Name: rawRepo.Name,
		},
		Created:    rawRepo.Created,
		SizeBytes:  rawRepo.Size,
		Provenance: provenance,
	}, nil
}

func (d *driver) ListRepo(provenance []*pfs.Repo) (repoInfos []*pfs.RepoInfo, retErr error) {
	cursor, err := d.getTerm(repoTable).OrderBy("Name").Run(d.dbClient)
	if err != nil {
		return nil, err
	}
	var repos []*persist.Repo
	if err := cursor.All(&repos); err != nil {
		return nil, err
	}

nextRepo:
	for _, repo := range repos {
		if len(provenance) != 0 {
			// Filter out the repos that don't have the given provenance
			repoInfo, err := d.InspectRepo(&pfs.Repo{repo.Name})
			if err != nil {
				return nil, err
			}
			for _, p := range provenance {
				var found bool
				for _, r := range repoInfo.Provenance {
					if p.Name == r.Name {
						found = true
						break
					}
				}
				if !found {
					continue nextRepo
				}
			}
		}
		repoInfos = append(repoInfos, &pfs.RepoInfo{
			Repo: &pfs.Repo{
				Name: repo.Name,
			},
			Created:   repo.Created,
			SizeBytes: repo.Size,
		})
	}

	return repoInfos, nil
}

func (d *driver) DeleteRepo(repo *pfs.Repo, force bool) error {
	if !force {
		// Make sure that this repo is not the provenance of any other repo
		repoInfos, err := d.ListRepo([]*pfs.Repo{repo})
		if err != nil {
			return err
		}
		if len(repoInfos) > 0 {
			var repoNames []string
			for _, repoInfo := range repoInfos {
				repoNames = append(repoNames, repoInfo.Repo.Name)
			}
			return fmt.Errorf("cannot delete repo %v; it's the provenance of the following repos: %v", repo.Name, repoNames)
		}
	}

	// Deleting in the order of repo -> commits -> diffs seems to make sense,
	// since if one can't see the repo, one can't see the commits; if they can't
	// see the commits, they can't see the diffs.  So in a way we are hiding
	// potential inconsistency here.
	_, err := d.getTerm(repoTable).Get(repo.Name).Delete().RunWrite(d.dbClient)
	if err != nil {
		return err
	}

	_, err = d.getTerm(commitTable).Filter(map[string]interface{}{
		"Repo": repo.Name,
	}).Delete().RunWrite(d.dbClient)
	if err != nil {
		return err
	}

	_, err = d.getTerm(diffTable).Filter(map[string]interface{}{
		"Repo": repo.Name,
	}).Delete().RunWrite(d.dbClient)
	return err
}

func (d *driver) getFullProvenance(repo *pfs.Repo, provenance []*pfs.Commit) (fullProvenance []*persist.ProvenanceCommit, archived bool, err error) {
	rawRepo, err := d.inspectRepo(repo)
	if err != nil {
		return nil, false, err
	}

	repoSet := make(map[string]bool)
	for _, repoName := range rawRepo.Provenance {
		repoSet[repoName] = true
	}

	for _, c := range provenance {
		if !repoSet[c.Repo.Name] {
			return nil, false, fmt.Errorf("cannot use %s/%s as provenance, %s is not provenance of %s", c.Repo.Name, c.ID, c.Repo.Name, repo.Name)
		}
		fullProvenance = append(fullProvenance, &persist.ProvenanceCommit{
			ID:   c.ID,
			Repo: c.Repo.Name,
		})
	}
	// We compute the complete set of provenance.  That is, the provenance of this
	// commit includes the provenance of its immediate provenance.
	// This is so that running ListCommit with provenance is fast.
	provenanceSet := make(map[string]*pfs.Commit)
	for _, c := range provenance {
		commitInfo, err := d.InspectCommit(c)
		// If any of the commit's provenance is archived, the commit should be
		// archived
		archived = archived || commitInfo.Archived
		if err != nil {
			return nil, false, err
		}

		for _, p := range commitInfo.Provenance {
			provenanceSet[p.ID] = p
		}
	}

	for _, c := range provenanceSet {
		fullProvenance = append(fullProvenance, &persist.ProvenanceCommit{
			ID:   c.ID,
			Repo: c.Repo.Name,
		})
	}

	return fullProvenance, archived, nil
}

func (d *driver) ForkCommit(parent *pfs.Commit, branch string, provenance []*pfs.Commit) (*pfs.Commit, error) {
	fullProvenance, archived, err := d.getFullProvenance(parent.Repo, provenance)
	if err != nil {
		return nil, err
	}

	clock := persist.NewClock(branch)
	commit := &persist.Commit{
		ID:         persist.NewCommitID(parent.Repo.Name, clock),
		Repo:       parent.Repo.Name,
		Started:    now(),
		Provenance: fullProvenance,
		Archived:   archived,
	}

	parentCommit, err := d.getRawCommit(parent)
	if err != nil {
		return nil, err
	}

	commit.FullClock = append(parentCommit.FullClock, persist.NewClock(branch))

	if err := d.insertMessage(commitTable, commit); err != nil {
		if gorethink.IsConflictErr(err) {
			return nil, pfsserver.NewErrCommitExists(commit.Repo, commit.ID)
		}
		return nil, err
	}

	return &pfs.Commit{
		Repo: parent.Repo,
		ID:   clock.ReadableCommitID(),
	}, nil
}

func isBranchName(id string) bool {
	return !strings.Contains(id, "/")
}

func (d *driver) StartCommit(parent *pfs.Commit, provenance []*pfs.Commit) (*pfs.Commit, error) {
	if parent.Repo.Name == "" || parent.ID == "" {
		return nil, fmt.Errorf("Invalid parent commit: %s/%s", parent.Repo.Name, parent.ID)
	}

	fullProvenance, archived, err := d.getFullProvenance(parent.Repo, provenance)
	if err != nil {
		return nil, err
	}

	commit := &persist.Commit{
		Repo:       parent.Repo.Name,
		Started:    now(),
		Provenance: fullProvenance,
		Archived:   archived,
	}

	var makeNewBranch bool
	parentCommit, err := d.getRawCommit(parent)
	if _, ok := err.(*pfsserver.ErrCommitNotFound); ok && isBranchName(parent.ID) {
		makeNewBranch = true
	} else if err == gorethink.ErrEmptyResult {
		return nil, pfsserver.NewErrCommitNotFound(parent.Repo.Name, parent.ID)
	} else if err != nil {
		return nil, err
	}

	var clock *persist.Clock
	if makeNewBranch {
		branch := parent.ID
		clock = persist.NewClock(branch)
		commit.ID = persist.NewCommitID(parent.Repo.Name, clock)
		commit.FullClock = append(commit.FullClock, clock)
	} else {
		commit.FullClock = persist.NewChild(parentCommit.FullClock)
		clock = persist.FullClockHead(commit.FullClock)
		commit.ID = persist.NewCommitID(parent.Repo.Name, clock)
	}

	if err := d.insertMessage(commitTable, commit); err != nil {
		// TODO: there can be a race if two threads concurrently start commit
		// using a branch name.  We should automatically detect the race and retry.
		if gorethink.IsConflictErr(err) {
			return nil, pfsserver.NewErrCommitExists(commit.Repo, commit.ID)
		}
		return nil, err
	}

	return &pfs.Commit{
		Repo: parent.Repo,
		ID:   clock.ReadableCommitID(),
	}, nil
}

func getRawCommitID(repo string, readableCommitID string) (string, error) {
	c, err := parseClock(readableCommitID)
	if err != nil {
		return "", err
	}
	return persist.NewCommitID(repo, c), nil
}

func (d *driver) getKey(i *index, desiredOutputDocument interface{}) ([]interface{}, error) {
	cursor, err := gorethink.Expr(i.CreateFunction(gorethink.Expr(desiredOutputDocument))).Run(d.dbClient)
	if err != nil {
		return nil, err
	}
	var key []interface{}
	err = cursor.All(&key)
	if err != nil {
		return nil, err
	}
	return key, nil
}

func (d *driver) getHeadOfBranch(repo string, branch string, retCommit *persist.Commit) error {
	startCommit := &persist.Commit{
		Repo: repo,
		FullClock: []*persist.Clock{
			&persist.Clock{
				Branch: branch,
				Clock:  0,
			},
		},
	}
	start, err := d.getKey(CommitClockIndex, startCommit)
	if err != nil {
		return err
	}
	endCommit := &persist.Commit{
		Repo: repo,
		FullClock: []*persist.Clock{
			&persist.Clock{
				Branch: branch,
				Clock:  0,
			},
			&persist.Clock{
				Branch: branch,
				Clock:  math.MaxUint64,
			},
		},
	}
	end, err := d.getKey(CommitClockIndex, endCommit)
	if err != nil {
		return err
	}
	cursor, err := d.betweenIndex(
		commitTable, CommitClockIndex.Name,
		start,
		end,
		true,
	).Run(d.dbClient)
	if err != nil {
		return err
	}
	return cursor.One(retCommit)
}

func getClockID(repo string, c *persist.Clock) *persist.ClockID {
	return &persist.ClockID{
		ID:     fmt.Sprintf("%s/%s/%d", repo, c.Branch, c.Clock),
		Repo:   repo,
		Branch: c.Branch,
		Clock:  c.Clock,
	}
}

// parseClock takes a string of the form "branch/clock"
// and returns a Clock object.
// For example:
// "master/0" -> Clock{"master", 0}
func parseClock(clock string) (*persist.Clock, error) {
	parts := strings.Split(clock, "/")
	if len(parts) != 2 {
		return nil, fmt.Errorf("invalid commit ID %s", clock)
	}
	c, err := strconv.Atoi(parts[1])
	if err != nil {
		return nil, fmt.Errorf("invalid commit ID %s", clock)
	}
	return &persist.Clock{
		Branch: parts[0],
		Clock:  uint64(c),
	}, nil
}

type commitChangeFeed struct {
	NewVal *persist.Commit `gorethink:"new_val,omitempty"`
}

// Given a commitID (database primary key), compute the size of the commit
// using diffs.
func (d *driver) computeCommitSize(commit *persist.Commit) (uint64, error) {
	head := persist.FullClockHead(commit.FullClock)
	cursor, err := d.getTerm(diffTable).GetAllByIndex(
		DiffClockIndex.Name,
		diffClockIndexKey(commit.Repo, head.Branch, head.Clock),
	).Reduce(func(left, right gorethink.Term) gorethink.Term {
		return left.Merge(map[string]interface{}{
			"Size": left.Field("Size").Add(right.Field("Size")),
		})
	}).Default(&persist.Diff{}).Run(d.dbClient)
	if err != nil {
		return 0, err
	}

	var diff persist.Diff
	if err := cursor.One(&diff); err != nil {
		return 0, err
	}

	return diff.Size, nil
}

// FinishCommit blocks until its parent has been finished/cancelled
func (d *driver) FinishCommit(commit *pfs.Commit, cancel bool) error {
	// TODO: may want to optimize this. Not ideal to jump to DB to validate repo exists. This is required by error strings test in server_test.go
	_, err := d.inspectRepo(commit.Repo)
	if err != nil {
		return err
	}
	rawCommit, err := d.getRawCommit(commit)
	if err != nil {
		return err
	}

	rawCommit.Size, err = d.computeCommitSize(rawCommit)
	if err != nil {
		return err
	}

	parentClock := persist.FullClockParent(rawCommit.FullClock)
	var parentCancelled bool
	if parentClock != nil {
		parentID := persist.NewCommitID(rawCommit.Repo, persist.FullClockHead(parentClock))
		cursor, err := d.getTerm(commitTable).Get(parentID).Changes(gorethink.ChangesOpts{
			IncludeInitial: true,
		}).Run(d.dbClient)

		if err != nil {
			return err
		}

		var change commitChangeFeed
		for cursor.Next(&change) {
			if change.NewVal != nil && change.NewVal.Finished != nil {
				parentCancelled = change.NewVal.Cancelled
				break
			}
		}
		if err = cursor.Err(); err != nil {
			return err
		}
	}

	// Update the size of the repo.  Note that there is a consistency issue here:
	// If this transaction succeeds but the next one (updating Commit) fails,
	// then the repo size will be wrong.  TODO
	_, err = d.getTerm(repoTable).Get(rawCommit.Repo).Update(map[string]interface{}{
		"Size": gorethink.Row.Field("Size").Add(rawCommit.Size),
	}).RunWrite(d.dbClient)
	if err != nil {
		return err
	}

	rawCommit.Finished = now()
	rawCommit.Cancelled = parentCancelled || cancel
	_, err = d.getTerm(commitTable).Get(rawCommit.ID).Update(rawCommit).RunWrite(d.dbClient)

	return err
}

// ArchiveCommits archives the given commits and all commits that have any of the
// given commits as provenance
func (d *driver) ArchiveCommit(commits []*pfs.Commit) error {
	var provenanceIDs []interface{}
	for _, commit := range commits {
		provenanceIDs = append(provenanceIDs, commit.ID)
	}

	var rawIDs []interface{}
	for _, commit := range commits {
		rawID, err := getRawCommitID(commit.Repo.Name, commit.ID)
		if err != nil {
			return err
		}
		rawIDs = append(rawIDs, rawID)
	}

	query := d.getTerm(commitTable).Filter(func(commit gorethink.Term) gorethink.Term {
		// We want to select all commits that have any of the given commits as
		// provenance
		return gorethink.Or(commit.Field("Provenance").Field("ID").SetIntersection(gorethink.Expr(provenanceIDs)).Count().Ne(0), gorethink.Expr(rawIDs).Contains(commit.Field("ID")))
	}).Update(map[string]interface{}{
		"Archived": true,
	})

	_, err := query.RunWrite(d.dbClient)
	if err != nil {
		return err
	}

	return nil
}

func (d *driver) InspectCommit(commit *pfs.Commit) (*pfs.CommitInfo, error) {
	rawCommit, err := d.getRawCommit(commit)
	if err != nil {
		return nil, err
	}

	commitInfo := d.rawCommitToCommitInfo(rawCommit)
	if commitInfo.Finished == nil {
		commitInfo.SizeBytes, err = d.computeCommitSize(rawCommit)
		if err != nil {
			return nil, err
		}
	}

	return commitInfo, nil
}

func (d *driver) rawCommitToCommitInfo(rawCommit *persist.Commit) *pfs.CommitInfo {
	commitType := pfs.CommitType_COMMIT_TYPE_READ
	var branch string
	if len(rawCommit.FullClock) > 0 {
		branch = persist.FullClockBranch(rawCommit.FullClock)
	}
	if rawCommit.Finished == nil {
		commitType = pfs.CommitType_COMMIT_TYPE_WRITE
	}

	var provenance []*pfs.Commit
	for _, c := range rawCommit.Provenance {
		provenance = append(provenance, &pfs.Commit{
			Repo: &pfs.Repo{
				Name: c.Repo,
			},
			ID: c.ID,
		})
	}

	parentClock := persist.FullClockParent(rawCommit.FullClock)
	var parentCommit *pfs.Commit
	if parentClock != nil {
		parentCommit = &pfs.Commit{
			Repo: &pfs.Repo{
				Name: rawCommit.Repo,
			},
			ID: persist.FullClockHead(parentClock).ReadableCommitID(),
		}
	}

	return &pfs.CommitInfo{
		Commit: &pfs.Commit{
			Repo: &pfs.Repo{
				Name: rawCommit.Repo,
			},
			ID: persist.FullClockHead(rawCommit.FullClock).ReadableCommitID(),
		},
		Branch:       branch,
		Started:      rawCommit.Started,
		Finished:     rawCommit.Finished,
		Cancelled:    rawCommit.Cancelled,
		Archived:     rawCommit.Archived,
		CommitType:   commitType,
		SizeBytes:    rawCommit.Size,
		ParentCommit: parentCommit,
		Provenance:   provenance,
	}
}

func (d *driver) ListCommit(fromCommits []*pfs.Commit, provenance []*pfs.Commit, commitType pfs.CommitType, status pfs.CommitStatus, block bool) ([]*pfs.CommitInfo, error) {
	repoToFromCommit := make(map[string]string)
	for _, commit := range fromCommits {
		// make sure that the repos exist
		_, err := d.inspectRepo(commit.Repo)
		if err != nil {
			return nil, err
		}
		repoToFromCommit[commit.Repo.Name] = commit.ID
	}
	var queries []interface{}
	for repo, commit := range repoToFromCommit {
		if commit == "" {
			queries = append(queries, d.getTerm(commitTable).OrderBy(gorethink.OrderByOpts{
				Index: CommitFullClockIndex.Name,
			}).Filter(map[string]interface{}{
				"Repo": repo,
			}))
		} else {
			fullClock, err := d.getFullClock(&pfs.Commit{
				Repo: &pfs.Repo{repo},
				ID:   commit,
			})
			if err != nil {
				return nil, err
			}
			queries = append(queries, d.getTerm(commitTable).OrderBy(gorethink.OrderByOpts{
				Index: CommitFullClockIndex.Name,
			}).Filter(func(r gorethink.Term) gorethink.Term {
				return gorethink.And(
					r.Field("Repo").Eq(repo),
					persist.DBClockDescendent(r.Field("FullClock"), gorethink.Expr(fullClock)),
				)
			}))
		}
	}

	var query gorethink.Term
	if len(queries) > 0 {
		query = gorethink.Union(queries...)
	} else {
		query = d.getTerm(commitTable).OrderBy(gorethink.OrderByOpts{
			Index: CommitFullClockIndex.Name,
		})
	}

	if status != pfs.CommitStatus_ALL && status != pfs.CommitStatus_CANCELLED {
		query = query.Filter(map[string]interface{}{
			"Cancelled": false,
		})
	}
	if status != pfs.CommitStatus_ALL && status != pfs.CommitStatus_ARCHIVED {
		query = query.Filter(map[string]interface{}{
			"Archived": false,
		})
	}
	switch commitType {
	case pfs.CommitType_COMMIT_TYPE_READ:
		query = query.Filter(func(commit gorethink.Term) gorethink.Term {
			return commit.Field("Finished").Ne(nil)
		})
	case pfs.CommitType_COMMIT_TYPE_WRITE:
		query = query.Filter(func(commit gorethink.Term) gorethink.Term {
			return commit.Field("Finished").Eq(nil)
		})
	}
	var provenanceIDs []interface{}
	for _, commit := range provenance {
		// TODO: we need to validate the provenanceIDs: 1) they must actually
		// exist, and 2) they can't be just branch names
		provenanceIDs = append(provenanceIDs, &persist.ProvenanceCommit{
			ID:   commit.ID,
			Repo: commit.Repo.Name,
		})
	}
	if provenanceIDs != nil {
		query = query.Filter(func(commit gorethink.Term) gorethink.Term {
			return commit.Field("Provenance").Contains(provenanceIDs...)
		})
	}

	cursor, err := query.Run(d.dbClient)
	if err != nil {
		return nil, err
	}
	var commits []*persist.Commit
	if err := cursor.All(&commits); err != nil {
		return nil, err
	}

	var commitInfos []*pfs.CommitInfo
	if len(commits) > 0 {
		for _, commit := range commits {
			commitInfos = append(commitInfos, d.rawCommitToCommitInfo(commit))
		}
	} else if block {
		query = query.Changes(gorethink.ChangesOpts{
			IncludeInitial: true,
		}).Field("new_val")
		cursor, err := query.Run(d.dbClient)
		if err != nil {
			return nil, err
		}
		var commit persist.Commit
		cursor.Next(&commit)
		if err := cursor.Err(); err != nil {
			return nil, err
		}
		commitInfos = append(commitInfos, d.rawCommitToCommitInfo(&commit))
	}

	return commitInfos, nil
}

func (d *driver) FlushCommit(fromCommits []*pfs.Commit, toRepos []*pfs.Repo) ([]*pfs.CommitInfo, error) {
	repoSet1 := make(map[string]bool)
	for _, commit := range fromCommits {
		repoInfos, err := d.ListRepo([]*pfs.Repo{commit.Repo})
		if err != nil {
			return nil, err
		}
		for _, repoInfo := range repoInfos {
			repoSet1[repoInfo.Repo.Name] = true
		}
	}

	repoSet2 := make(map[string]bool)
	for _, repo := range toRepos {
		repoInfo, err := d.InspectRepo(repo)
		if err != nil {
			return nil, err
		}
		for _, repo := range repoInfo.Provenance {
			repoSet2[repo.Name] = true
		}
		repoSet2[repo.Name] = true
	}

	// The list of the repos that we care about.
	var repos []string
	for repoName := range repoSet1 {
		if len(repoSet2) == 0 || repoSet2[repoName] {
			repos = append(repos, repoName)
		}
	}

	var result []*pfs.CommitInfo
	// The commit IDs of the provenance commits
	var provenanceIDs []interface{}
	for _, commit := range fromCommits {
		rawCommit, err := d.getRawCommit(commit)
		if err != nil {
			return nil, err
		}
		result = append(result, d.rawCommitToCommitInfo(rawCommit))
		provenanceIDs = append(provenanceIDs, &persist.ProvenanceCommit{
			Repo: commit.Repo.Name,
			// We can't just use commit.ID directly because it might be a
			// branch name instead of a commitID
			ID: persist.FullClockHead(rawCommit.FullClock).ReadableCommitID(),
		})
	}

	if len(provenanceIDs) == 0 {
		return nil, nil
	}

	query := d.getTerm(commitTable).Filter(func(commit gorethink.Term) gorethink.Term {
		return gorethink.And(
			commit.Field("Archived").Eq(false),
			commit.Field("Finished").Ne(nil),
			commit.Field("Provenance").SetIntersection(provenanceIDs).Count().Ne(0),
			gorethink.Expr(repos).Contains(commit.Field("Repo")),
		)
	}).Changes(gorethink.ChangesOpts{
		IncludeInitial: true,
	}).Field("new_val")

	cursor, err := query.Run(d.dbClient)
	if err != nil {
		return nil, err
	}
	defer cursor.Close()

	repoSet := make(map[string]bool)
	for _, repoName := range repos {
		repoSet[repoName] = true
	}
	for len(repoSet) > 0 {
		commit := &persist.Commit{}
		cursor.Next(commit)
		if err := cursor.Err(); err != nil {
			return nil, err
		}
		if commit.Cancelled {
			return nil, fmt.Errorf("commit %s/%s was cancelled", commit.Repo, commit.ID)
		}
		result = append(result, d.rawCommitToCommitInfo(commit))
		delete(repoSet, commit.Repo)
	}
	return result, nil
}

<<<<<<< HEAD
func (d *driver) ListBranch(repo *pfs.Repo) ([]string, error) {
=======
func (d *driver) ListBranch(repo *pfs.Repo, status pfs.CommitStatus) ([]*pfs.CommitInfo, error) {
>>>>>>> d838e760
	// Get all branches
	cursor, err := d.getTerm(commitTable).Distinct(gorethink.DistinctOpts{
		Index: CommitBranchIndex.Name,
	}).Filter(gorethink.Row.Nth(0).Eq(repo.Name)).OrderBy(gorethink.Row.Nth(1)).Map(gorethink.Row.Nth(1)).Run(d.dbClient)
	if err != nil {
		return nil, err
	}

	var branches []string
	if err := cursor.All(&branches); err != nil {
		return nil, err
	}

<<<<<<< HEAD
	return branches, nil
=======
	// OBSOLETE
	// To maintain API compatibility, we return the heads of the branches
	var commitInfos []*pfs.CommitInfo
	for _, branch := range branches {
		commit := &persist.Commit{}
		if err := d.getHeadOfBranch(repo.Name, branch, commit); err != nil {
			return nil, err
		}
		// Check if we should skip the commit based on status
		if status != pfs.CommitStatus_ALL {
			if commit.Cancelled && status != pfs.CommitStatus_CANCELLED {
				continue
			}
			if commit.Archived && status != pfs.CommitStatus_ARCHIVED {
				continue
			}
		}
		commitInfos = append(commitInfos, &pfs.CommitInfo{
			Commit: &pfs.Commit{
				Repo: repo,
				ID:   commit.ID,
			},
			Branch: branch,
		})
	}
	return commitInfos, nil
>>>>>>> d838e760
}

func (d *driver) DeleteCommit(commit *pfs.Commit) error {
	return errors.New("DeleteCommit is not implemented")
}

// checkFileType returns an error if the given type conflicts with the preexisting
// type.  TODO: cache file types
func (d *driver) checkFileType(repo string, commit string, path string, typ persist.FileType) (err error) {
	diff, err := d.inspectFile(&pfs.File{
		Commit: &pfs.Commit{
			Repo: &pfs.Repo{
				Name: repo,
			},
			ID: commit,
		},
		Path: path,
	}, nil, nil)
	if err != nil {
		_, ok := err.(*pfsserver.ErrFileNotFound)
		if ok {
			// If the file was not found, then there's no type conflict
			return nil
		}
		return err
	}
	if diff.FileType != typ && diff.FileType != persist.FileType_NONE {
		return errors.New(ErrConflictFileTypeMsg)
	}
	return nil
}

func (d *driver) PutFile(file *pfs.File, delimiter pfs.Delimiter, reader io.Reader) (retErr error) {
	fixPath(file)
	// TODO: eventually optimize this with a cache so that we don't have to
	// go to the database to figure out if the commit exists
	commit, err := d.getRawCommit(file.Commit)
	if err != nil {
		return err
	}
	if commit.Finished != nil {
		return pfsserver.NewErrCommitFinished(commit.Repo, commit.ID)
	}
	_client := client.APIClient{BlockAPIClient: d.blockClient}
	blockrefs, err := _client.PutBlock(delimiter, reader)
	if err != nil {
		return err
	}

	var refs []*persist.BlockRef
	var size uint64
	for _, blockref := range blockrefs.BlockRef {
		ref := &persist.BlockRef{
			Hash:  blockref.Block.Hash,
			Upper: blockref.Range.Upper,
			Lower: blockref.Range.Lower,
		}
		refs = append(refs, ref)
		size += ref.Size()
	}

	var diffs []*persist.Diff
	// the ancestor directories
	for _, prefix := range getPrefixes(file.Path) {
		diffs = append(diffs, &persist.Diff{
			ID:       getDiffID(commit.ID, prefix),
			Repo:     commit.Repo,
			Delete:   false,
			Path:     prefix,
			Clock:    persist.FullClockHead(commit.FullClock),
			FileType: persist.FileType_DIR,
			Modified: now(),
		})
	}

	// the file itself
	diffs = append(diffs, &persist.Diff{
		ID:        getDiffID(commit.ID, file.Path),
		Repo:      commit.Repo,
		Delete:    false,
		Path:      file.Path,
		BlockRefs: refs,
		Size:      size,
		Clock:     persist.FullClockHead(commit.FullClock),
		FileType:  persist.FileType_FILE,
		Modified:  now(),
	})

	// Make sure that there's no type conflict
	for _, diff := range diffs {
		if err := d.checkFileType(file.Commit.Repo.Name, file.Commit.ID, diff.Path, diff.FileType); err != nil {
			return err
		}
	}

	// Actually, we don't know if Rethink actually inserts these documents in
	// order.  If it doesn't, then we might end up with "/foo/bar" but not
	// "/foo", which is kinda problematic.
	_, err = d.getTerm(diffTable).Insert(diffs, gorethink.InsertOpts{
		Conflict: func(id gorethink.Term, oldDoc gorethink.Term, newDoc gorethink.Term) gorethink.Term {
			return gorethink.Branch(
				// We throw an error if the new diff is of a different file type
				// than the old diff, unless the old diff is NONE
				oldDoc.Field("FileType").Ne(persist.FileType_NONE).And(oldDoc.Field("FileType").Ne(newDoc.Field("FileType"))),
				gorethink.Error(ErrConflictFileTypeMsg),
				oldDoc.Merge(map[string]interface{}{
					"BlockRefs": oldDoc.Field("BlockRefs").Add(newDoc.Field("BlockRefs")),
					"Size":      oldDoc.Field("Size").Add(newDoc.Field("Size")),
					// Overwrite the file type in case the old file type is NONE
					"FileType": newDoc.Field("FileType"),
					// Update modification time
					"Modified": newDoc.Field("Modified"),
				}),
			)
		},
	}).RunWrite(d.dbClient)
	return err
}

func now() *google_protobuf.Timestamp {
	return prototime.TimeToTimestamp(time.Now())
}

func getPrefixes(path string) []string {
	prefix := ""
	parts := strings.Split(path, "/")
	var res []string
	// skip the last part; we only want prefixes
	for i := 0; i < len(parts)-1; i++ {
		if parts[i] != "" {
			prefix += "/" + parts[i]
			res = append(res, prefix)
		}
	}
	return res
}

func getDiffID(commitID string, path string) string {
	return fmt.Sprintf("%s:%s", commitID, path)
}

// the equivalent of above except that commitID is a rethink term
func getDiffIDFromTerm(commitID gorethink.Term, path string) gorethink.Term {
	return commitID.Add(":" + path)
}

func (d *driver) MakeDirectory(file *pfs.File) (retErr error) {
	fixPath(file)
	commit, err := d.getRawCommit(file.Commit)
	if err != nil {
		return err
	}
	if commit.Finished != nil {
		return pfsserver.NewErrCommitFinished(commit.Repo, commit.ID)
	}

	if err := d.checkFileType(file.Commit.Repo.Name, file.Commit.ID, file.Path, persist.FileType_DIR); err != nil {
		return err
	}

	diff := &persist.Diff{
		ID:       getDiffID(commit.ID, file.Path),
		Repo:     commit.Repo,
		Delete:   false,
		Path:     file.Path,
		Clock:    persist.FullClockHead(commit.FullClock),
		FileType: persist.FileType_DIR,
		Modified: now(),
	}
	_, err = d.getTerm(diffTable).Insert(diff).RunWrite(d.dbClient)
	return err
}

func reverseSlice(s []*persist.ClockRange) {
	for i, j := 0, len(s)-1; i < j; i, j = i+1, j-1 {
		s[i], s[j] = s[j], s[i]
	}
}

// fixPath prepends a slash to the file path if there isn't one,
// and removes the trailing slash if there is one.
func fixPath(file *pfs.File) {
	if len(file.Path) == 0 || file.Path[0] != '/' {
		file.Path = "/" + file.Path
	}
	if len(file.Path) > 1 && file.Path[len(file.Path)-1] == '/' {
		file.Path = file.Path[:len(file.Path)-1]
	}
}

func (d *driver) GetFile(file *pfs.File, filterShard *pfs.Shard, offset int64,
	size int64, diffMethod *pfs.DiffMethod) (io.ReadCloser, error) {
	fixPath(file)
	diff, err := d.inspectFile(file, filterShard, diffMethod)
	if err != nil {
		return nil, err
	}
	if diff.FileType == persist.FileType_DIR {
		return nil, fmt.Errorf("file %s/%s/%s is directory", file.Commit.Repo.Name, file.Commit.ID, file.Path)
	}
	return d.newFileReader(diff.BlockRefs, file, offset, size), nil
}

type fileReader struct {
	blockClient pfs.BlockAPIClient
	reader      io.Reader
	offset      int64
	size        int64 // how much data to read
	sizeRead    int64 // how much data has been read
	blockRefs   []*persist.BlockRef
	file        *pfs.File
}

func (d *driver) newFileReader(blockRefs []*persist.BlockRef, file *pfs.File, offset int64, size int64) *fileReader {
	return &fileReader{
		blockClient: d.blockClient,
		blockRefs:   blockRefs,
		offset:      offset,
		size:        size,
		file:        file,
	}
}

func filterBlockRefs(filterShard *pfs.Shard, file *pfs.File, blockRefs []*persist.BlockRef) []*persist.BlockRef {
	var result []*persist.BlockRef
	for _, blockRef := range blockRefs {
		if pfsserver.BlockInShard(filterShard, file, &pfs.Block{
			Hash: blockRef.Hash,
		}) {
			result = append(result, blockRef)
		}
	}
	return result
}

func (r *fileReader) Read(data []byte) (int, error) {
	var err error
	if r.reader == nil {
		var blockRef *persist.BlockRef
		for {
			if len(r.blockRefs) == 0 {
				return 0, io.EOF
			}
			blockRef = r.blockRefs[0]
			r.blockRefs = r.blockRefs[1:]
			blockSize := int64(blockRef.Size())
			if r.offset >= blockSize {
				r.offset -= blockSize
				continue
			}
			break
		}
		client := client.APIClient{BlockAPIClient: r.blockClient}
		r.reader, err = client.GetBlock(blockRef.Hash, uint64(r.offset), uint64(r.size))
		if err != nil {
			return 0, err
		}
		r.offset = 0
	}
	size, err := r.reader.Read(data)
	if err != nil && err != io.EOF {
		return size, err
	}
	if err == io.EOF {
		r.reader = nil
	}
	r.sizeRead += int64(size)
	if r.sizeRead == r.size {
		return size, io.EOF
	}
	if r.size > 0 && r.sizeRead > r.size {
		return 0, fmt.Errorf("read more than we need; this is likely a bug")
	}
	return size, nil
}

func (r *fileReader) Close() error {
	return nil
}

func (d *driver) InspectFile(file *pfs.File, filterShard *pfs.Shard, diffMethod *pfs.DiffMethod) (*pfs.FileInfo, error) {
	fixPath(file)
	diff, err := d.inspectFile(file, filterShard, diffMethod)
	if err != nil {
		return nil, err
	}

	res := &pfs.FileInfo{
		File: file,
	}

	switch diff.FileType {
	case persist.FileType_FILE:
		res.FileType = pfs.FileType_FILE_TYPE_REGULAR
		res.Modified = diff.Modified

		res.CommitModified = &pfs.Commit{
			Repo: file.Commit.Repo,
			ID:   diff.Clock.ReadableCommitID(),
		}
		res.SizeBytes = diff.Size
	case persist.FileType_DIR:
		res.FileType = pfs.FileType_FILE_TYPE_DIR
		res.Modified = diff.Modified
		childrenDiffs, err := d.getChildren(file.Commit.Repo.Name, file.Path, diffMethod, file.Commit)
		if err != nil {
			return nil, err
		}
		for _, diff := range childrenDiffs {
			res.Children = append(res.Children, &pfs.File{
				Commit: &pfs.Commit{
					Repo: file.Commit.Repo,
					ID:   diff.CommitID(),
				},
				Path: diff.Path,
			})
		}
	case persist.FileType_NONE:
		return nil, pfsserver.NewErrFileNotFound(file.Path, file.Commit.Repo.Name, file.Commit.ID)
	default:
		return nil, fmt.Errorf("unrecognized file type: %d; this is likely a bug", diff.FileType)
	}
	return res, nil
}

func (d *driver) getRangesToMerge(commits []*pfs.Commit, to *pfs.Commit) (*persist.ClockRangeList, error) {
	var ranges persist.ClockRangeList
	for _, commit := range commits {
		clock, err := d.getFullClock(commit)
		if err != nil {
			return nil, err
		}
		ranges.AddFullClock(clock)
	}
	if commit, err := d.getRawCommit(to); err == nil {
		ranges.SubFullClock(commit.FullClock)
	} else if _, ok := err.(*pfsserver.ErrCommitNotFound); !ok {
		return nil, err
	}
	return &ranges, nil
}

// getDiffsToMerge returns the diffs that need to be updated in case of a Merge
func (d *driver) getDiffsToMerge(commits []*pfs.Commit, to *pfs.Commit) (nilTerm gorethink.Term, retErr error) {
	repo := to.Repo.Name
	var fullQuery gorethink.Term
	for i, commit := range commits {
		ranges, err := d.getRangesToMerge([]*pfs.Commit{commit}, to)
		if err != nil {
			return nilTerm, err
		}

		var query gorethink.Term
		for j, r := range ranges.Ranges() {
			q := d.getTerm(diffTable).OrderBy(gorethink.OrderByOpts{
				Index: DiffClockIndex.Name,
			}).Between(
				diffClockIndexKey(repo, r.Branch, r.Left),
				diffClockIndexKey(repo, r.Branch, r.Right),
				gorethink.BetweenOpts{
					LeftBound:  "closed",
					RightBound: "closed",
				},
			)
			if j == 0 {
				query = q
			} else {
				query = query.UnionWithOpts(gorethink.UnionOpts{
					Interleave: false,
				}, q)
			}
		}

		query = query.Group("Path").Ungroup().Field("reduction").Map(foldDiffs)
		if i == 0 {
			fullQuery = query
		} else {
			fullQuery = fullQuery.Union(query)
		}
	}

	fullQuery = fullQuery.Group("Path").Ungroup().Field("reduction").Map(foldDiffsWithoutDelete)

	return fullQuery, nil
}

func (d *driver) getCommitsToMerge(commits []*pfs.Commit, to *pfs.Commit) (nilTerm gorethink.Term, retErr error) {
	repo := to.Repo.Name
	ranges, err := d.getRangesToMerge(commits, to)
	if err != nil {
		return nilTerm, err
	}

	var query gorethink.Term
	for i, r := range ranges.Ranges() {
		q := d.getTerm(commitTable).OrderBy(gorethink.OrderByOpts{
			Index: CommitClockIndex.Name,
		}).Between(
			commitClockIndexKey(repo, r.Branch, r.Left),
			commitClockIndexKey(repo, r.Branch, r.Right),
			gorethink.BetweenOpts{
				LeftBound:  "closed",
				RightBound: "closed",
			},
		)
		if i == 0 {
			query = q
		} else {
			query = query.UnionWithOpts(gorethink.UnionOpts{
				Interleave: false,
			}, q)
		}
	}
	return query, nil
}

func (d *driver) SquashCommit(fromCommits []*pfs.Commit, toCommit *pfs.Commit) error {
	if len(fromCommits) == 0 || toCommit == nil {
		return fmt.Errorf("Invalid arguments: fromCommits: %v; toCommit: %v", fromCommits, toCommit)
	}

	// Make sure that the commit exists and is open
	commitInfo, err := d.InspectCommit(toCommit)
	if err != nil {
		return err
	}
	if commitInfo.CommitType != pfs.CommitType_COMMIT_TYPE_WRITE {
		return fmt.Errorf("commit %s/%s is not open", toCommit.Repo.Name, toCommit.ID)
	}

	// Make sure that all fromCommits are from the same repo
	var repo string
	for _, commit := range fromCommits {
		if repo == "" {
			repo = commit.Repo.Name
		} else {
			if repo != commit.Repo.Name {
				return fmt.Errorf("you can only squash commits from the same repo; found %s and %s", repo, commit.Repo.Name)
			}
		}
	}

	if repo != toCommit.Repo.Name {
		return fmt.Errorf("you can only squash commits into the same repo; found %s and %s", repo, toCommit.Repo.Name)
	}

	// We first compute the union of the input commits' provenance,
	// which will be the provenance of this merged commit.
	commitsToMerge, err := d.getCommitsToMerge(fromCommits, toCommit)
	if err != nil {
		return err
	}

	cursor, err := commitsToMerge.Map(func(commit gorethink.Term) gorethink.Term {
		return commit.Field("Provenance")
	}).Fold(gorethink.Expr([]interface{}{}), func(acc, provenance gorethink.Term) gorethink.Term {
		return acc.SetUnion(provenance)
	}).Run(d.dbClient)
	if err != nil {
		return err
	}

	var provenanceUnion []*persist.ProvenanceCommit
	if err := cursor.All(&provenanceUnion); err != nil {
		return err
	}

	rawCommitID, err := getRawCommitID(toCommit.Repo.Name, toCommit.ID)
	if err != nil {
		return err
	}

	if _, err := d.getTerm(commitTable).Get(rawCommitID).Update(map[string]interface{}{
		"Provenance": provenanceUnion,
	}).RunWrite(d.dbClient); err != nil {
		return err
	}

	cursor, err = d.getTerm(commitTable).Get(rawCommitID).Run(d.dbClient)
	var newPersistCommit persist.Commit
	if err := cursor.One(&newPersistCommit); err != nil {
		return err
	}
	newClock := persist.FullClockHead(newPersistCommit.FullClock)

	diffs, err := d.getDiffsToMerge(fromCommits, toCommit)
	if err != nil {
		return err
	}

	_, err = d.getTerm(diffTable).Insert(diffs.Merge(func(diff gorethink.Term) map[string]interface{} {
		return map[string]interface{}{
			// diff IDs are of the form:
			// commitID:path
			"ID":    gorethink.Expr(toCommit.ID).Add(":", diff.Field("Path")),
			"Clock": newClock,
		}
	})).RunWrite(d.dbClient)
	if err != nil {
		return err
	}

	return nil
}

func (d *driver) ReplayCommit(fromCommits []*pfs.Commit, toBranch string) ([]*pfs.Commit, error) {
	if len(fromCommits) == 0 || toBranch == "" {
		return nil, fmt.Errorf("Invalid arguments: fromCommits: %v; toBranch: %v", fromCommits, toBranch)
	}

	var retCommits []*pfs.Commit
	// Make sure that all fromCommits are from the same repo
	var repo string
	for _, commit := range fromCommits {
		if repo == "" {
			repo = commit.Repo.Name
		} else {
			if repo != commit.Repo.Name {
				return nil, fmt.Errorf("you can only squash commits from the same repo; found %s and %s", repo, commit.Repo.Name)
			}
		}
	}

	commits, err := d.getCommitsToMerge(fromCommits, &pfs.Commit{
		Repo: &pfs.Repo{repo},
		ID:   toBranch,
	})
	if err != nil {
		return nil, err
	}

	cursor, err := commits.Run(d.dbClient)
	if err != nil {
		return nil, err
	}

	var rawCommit persist.Commit
	for cursor.Next(&rawCommit) {
		// Copy each commit and their diffs
		// TODO: what if someone else is creating commits on the `to` branch while we
		// are replaying?
		newCommit, err := d.StartCommit(&pfs.Commit{
			Repo: &pfs.Repo{repo},
			ID:   toBranch,
		}, nil)
		if err != nil {
			return nil, err
		}

		rawCommitID, err := getRawCommitID(repo, newCommit.ID)
		if err != nil {
			return nil, err
		}

		cursor, err := d.getTerm(commitTable).Get(rawCommitID).Run(d.dbClient)
		var newPersistCommit persist.Commit
		if err := cursor.One(&newPersistCommit); err != nil {
			return nil, err
		}
		newClock := persist.FullClockHead(newPersistCommit.FullClock)
		oldClock := persist.FullClockHead(rawCommit.FullClock)

		// TODO: conflict detection
		_, err = d.getTerm(diffTable).Insert(d.getTerm(diffTable).GetAllByIndex(DiffClockIndex.Name, diffClockIndexKey(repo, oldClock.Branch, oldClock.Clock)).Merge(func(diff gorethink.Term) map[string]interface{} {
			return map[string]interface{}{
				"ID":    gorethink.Expr(newCommit.ID).Add(":", diff.Field("Path")),
				"Clock": newClock,
			}
		})).RunWrite(d.dbClient)
		if err != nil {
			return nil, err
		}

		err = d.FinishCommit(newCommit, false)
		retCommits = append(retCommits, newCommit)
	}

	if err := cursor.Err(); err != nil {
		return nil, err
	}

	return retCommits, nil
}

// foldDiffs takes an ordered stream of diffs for a given path, and return
// a single diff that represents the aggregation of these diffs.
func foldDiffs(diffs gorethink.Term) gorethink.Term {
	return diffs.Fold(gorethink.Expr(&persist.Diff{}), func(acc gorethink.Term, diff gorethink.Term) gorethink.Term {
		// TODO: the fold function can easily take offset and size into account,
		// only returning blockrefs that fall into the range specified by offset
		// and size.
		return gorethink.Branch(
			// If neither the acc nor the new diff has FileType_NONE, and they have
			// different FileTypes, then it's a file type conflict.
			acc.Field("FileType").Ne(persist.FileType_NONE).And(diff.Field("FileType").Ne(persist.FileType_NONE).And(acc.Field("FileType").Ne(diff.Field("FileType")))),
			gorethink.Error(ErrConflictFileTypeMsg),
			gorethink.Branch(
				diff.Field("Delete"),
				acc.Merge(diff).Merge(map[string]interface{}{
					"Delete": acc.Field("Delete").Or(diff.Field("Delete")),
				}),
				acc.Merge(diff).Merge(map[string]interface{}{
					"Delete":    acc.Field("Delete").Or(diff.Field("Delete")),
					"BlockRefs": acc.Field("BlockRefs").Add(diff.Field("BlockRefs")),
					"Size":      acc.Field("Size").Add(diff.Field("Size")),
				}),
			),
		)
	})
}

// foldDiffsWithoutDelete is the same as foldDiffs, except that it doesn't remove
// blockrefs ever.
func foldDiffsWithoutDelete(diffs gorethink.Term) gorethink.Term {
	return diffs.Fold(gorethink.Expr(&persist.Diff{}), func(acc gorethink.Term, diff gorethink.Term) gorethink.Term {
		// TODO: the fold function can easily take offset and size into account,
		// only returning blockrefs that fall into the range specified by offset
		// and size.
		return gorethink.Branch(
			// If neither the acc nor the new diff has FileType_NONE, and they have
			// different FileTypes, then it's a file type conflict.
			acc.Field("FileType").Ne(persist.FileType_NONE).And(diff.Field("FileType").Ne(persist.FileType_NONE).And(acc.Field("FileType").Ne(diff.Field("FileType")))),
			gorethink.Error(ErrConflictFileTypeMsg),
			acc.Merge(diff).Merge(map[string]interface{}{
				"Delete":    acc.Field("Delete").Or(diff.Field("Delete")),
				"BlockRefs": acc.Field("BlockRefs").Add(diff.Field("BlockRefs")),
				"Size":      acc.Field("Size").Add(diff.Field("Size")),
			}),
		)
	})
}

func (d *driver) getChildren(repo string, parent string, diffMethod *pfs.DiffMethod, toCommit *pfs.Commit) ([]*persist.Diff, error) {
	query, err := d.getDiffsInCommitRange(diffMethod, toCommit, false, DiffParentIndex.Name, func(clock interface{}) interface{} {
		return diffParentIndexKey(repo, parent, clock)
	})
	if err != nil {
		return nil, err
	}

	cursor, err := query.Group("Path").Ungroup().Field("reduction").Map(foldDiffs).Filter(func(diff gorethink.Term) gorethink.Term {
		return diff.Field("FileType").Ne(persist.FileType_NONE)
	}).OrderBy("Path").Run(d.dbClient)
	if err != nil {
		return nil, err
	}

	var diffs []*persist.Diff
	if err := cursor.All(&diffs); err != nil {
		return nil, err
	}
	return diffs, nil
}

func (d *driver) getChildrenRecursive(repo string, parent string, diffMethod *pfs.DiffMethod, toCommit *pfs.Commit) ([]*persist.Diff, error) {
	query, err := d.getDiffsInCommitRange(diffMethod, toCommit, false, DiffPrefixIndex.Name, func(clock interface{}) interface{} {
		return diffPrefixIndexKey(repo, parent, clock)
	})
	if err != nil {
		return nil, err
	}

	cursor, err := query.Group("Path").Ungroup().Field("reduction").Map(foldDiffs).Filter(func(diff gorethink.Term) gorethink.Term {
		return diff.Field("FileType").Ne(persist.FileType_NONE)
	}).Group(func(diff gorethink.Term) gorethink.Term {
		// This query gives us the first component after the parent prefix.
		// For instance, if the path is "/foo/bar/buzz" and parent is "/foo",
		// this query gives us "bar".
		return gorethink.Branch(
			gorethink.Expr(parent).Eq("/"),
			diff.Field("Path").Split("/").Nth(1),
			diff.Field("Path").Split(parent, 1).Nth(1).Split("/").Nth(1),
		)
	}).Reduce(func(left, right gorethink.Term) gorethink.Term {
		// Basically, we add up the sizes and discard the diff with the longer
		// path.  That way, we will be left with the diff with the shortest path,
		// namely the direct child of parent.
		return gorethink.Branch(
			left.Field("Path").Lt(right.Field("Path")),
			left.Merge(map[string]interface{}{
				"Size": left.Field("Size").Add(right.Field("Size")),
			}),
			right.Merge(map[string]interface{}{
				"Size": left.Field("Size").Add(right.Field("Size")),
			}),
		)
	}).Ungroup().Field("reduction").OrderBy("Path").Run(d.dbClient)
	if err != nil {
		return nil, err
	}

	var diffs []*persist.Diff
	if err := cursor.All(&diffs); err != nil {
		return nil, err
	}

	return diffs, nil
}

type clockToIndexKeyFunc func(interface{}) interface{}

func (d *driver) getDiffsInCommitRange(diffMethod *pfs.DiffMethod, toCommit *pfs.Commit, reverse bool, indexName string, keyFunc clockToIndexKeyFunc) (nilTerm gorethink.Term, retErr error) {
	var from *pfs.Commit
	if diffMethod != nil {
		from = diffMethod.FromCommit
	}
	query, err := d._getDiffsInCommitRange(from, toCommit, reverse, indexName, keyFunc)
	if err != nil {
		return nilTerm, err
	}
	if diffMethod != nil && diffMethod.FullFile {
		// If FullFile is set to true, we first figure out if anything
		// has changed since FromCommit.  If so, we set FromCommit to nil
		cursor, err := query.Count().Gt(0).Run(d.dbClient)
		if err != nil {
			return nilTerm, err
		}
		var hasDiff bool
		if err := cursor.One(&hasDiff); err != nil {
			return nilTerm, err
		}

		if hasDiff {
			from = nil
			query, err = d._getDiffsInCommitRange(from, toCommit, reverse, indexName, keyFunc)
			if err != nil {
				return nilTerm, err
			}
		}
	}
	return query, nil
}

// getDiffsInCommitRange takes a [fromClock, toClock] interval and returns
// an ordered stream of diffs in this range that matches a given index.
// If reverse is set to true, the commits will be in reverse order.
func (d *driver) _getDiffsInCommitRange(fromCommit *pfs.Commit, toCommit *pfs.Commit, reverse bool, indexName string, keyFunc clockToIndexKeyFunc) (nilTerm gorethink.Term, retErr error) {
	var err error
	var fromClock persist.FullClock
	if fromCommit != nil {
		fromClock, err = d.getFullClock(fromCommit)
		if err != nil {
			return nilTerm, err
		}
	}

	toClock, err := d.getFullClock(toCommit)
	if err != nil {
		return nilTerm, err
	}

	crl := persist.NewClockRangeList(fromClock, toClock)
	ranges := crl.Ranges()
	if reverse {
		reverseSlice(ranges)
		return gorethink.Expr(ranges).ConcatMap(func(r gorethink.Term) gorethink.Term {
			return d.getTerm(diffTable).OrderBy(gorethink.OrderByOpts{
				Index: gorethink.Desc(indexName),
			}).Between(
				keyFunc([]interface{}{r.Field("Branch"), r.Field("Left")}),
				keyFunc([]interface{}{r.Field("Branch"), r.Field("Right")}),
				gorethink.BetweenOpts{
					LeftBound:  "closed",
					RightBound: "closed",
				},
			)
		}), nil
	}
	return gorethink.Expr(ranges).ConcatMap(func(r gorethink.Term) gorethink.Term {
		return d.getTerm(diffTable).OrderBy(gorethink.OrderByOpts{
			Index: indexName,
		}).Between(
			keyFunc([]interface{}{r.Field("Branch"), r.Field("Left")}),
			keyFunc([]interface{}{r.Field("Branch"), r.Field("Right")}),
			gorethink.BetweenOpts{
				LeftBound:  "closed",
				RightBound: "closed",
			},
		)
	}), nil
}

func (d *driver) getFullClock(to *pfs.Commit) (persist.FullClock, error) {
	commit, err := d.getRawCommit(to)
	if err != nil {
		return nil, err
	}
	return commit.FullClock, nil
}

func (d *driver) inspectFile(file *pfs.File, filterShard *pfs.Shard, diffMethod *pfs.DiffMethod) (*persist.Diff, error) {
	if !pfsserver.FileInShard(filterShard, file) {
		return nil, pfsserver.NewErrFileNotFound(file.Path, file.Commit.Repo.Name, file.Commit.ID)
	}

	query, err := d.getDiffsInCommitRange(diffMethod, file.Commit, false, DiffPathIndex.Name, func(clock interface{}) interface{} {
		return diffPathIndexKey(file.Commit.Repo.Name, file.Path, clock)
	})
	if err != nil {
		return nil, err
	}

	cursor, err := foldDiffs(query).Run(d.dbClient)
	if err != nil {
		return nil, err
	}

	diff := &persist.Diff{}
	if err := cursor.One(diff); err != nil {
		if err == gorethink.ErrEmptyResult {
			return nil, pfsserver.NewErrFileNotFound(file.Path, file.Commit.Repo.Name, file.Commit.ID)
		}
		return nil, err
	}

	if len(diff.BlockRefs) == 0 {
		// If the file is empty, we want to make sure that it's seen by one shard.
		if !pfsserver.BlockInShard(filterShard, file, nil) {
			return nil, pfsserver.NewErrFileNotFound(file.Path, file.Commit.Repo.Name, file.Commit.ID)
		}
	} else {
		// If the file is not empty, we want to make sure to return NotFound if
		// all blocks have been filtered out.
		diff.BlockRefs = filterBlockRefs(filterShard, file, diff.BlockRefs)
		if len(diff.BlockRefs) == 0 {
			return nil, pfsserver.NewErrFileNotFound(file.Path, file.Commit.Repo.Name, file.Commit.ID)
		}
	}

	return diff, nil
}

func (d *driver) ListFile(file *pfs.File, filterShard *pfs.Shard, diffMethod *pfs.DiffMethod, recurse bool) ([]*pfs.FileInfo, error) {
	fixPath(file)
	// We treat the root directory specially: we know that it's a directory
	if file.Path != "/" {
		fileInfo, err := d.InspectFile(file, filterShard, diffMethod)
		if err != nil {
			return nil, err
		}
		switch fileInfo.FileType {
		case pfs.FileType_FILE_TYPE_REGULAR:
			return []*pfs.FileInfo{fileInfo}, nil
		case pfs.FileType_FILE_TYPE_DIR:
			break
		default:
			return nil, fmt.Errorf("unrecognized file type %d; this is likely a bug", fileInfo.FileType)
		}
	}

	var diffs []*persist.Diff
	var err error
	if recurse {
		diffs, err = d.getChildrenRecursive(file.Commit.Repo.Name, file.Path, diffMethod, file.Commit)
	} else {
		diffs, err = d.getChildren(file.Commit.Repo.Name, file.Path, diffMethod, file.Commit)
	}
	if err != nil {
		return nil, err
	}

	var fileInfos []*pfs.FileInfo
	for _, diff := range diffs {
		fileInfo := &pfs.FileInfo{}
		fileInfo.File = &pfs.File{
			Commit: file.Commit,
			Path:   diff.Path,
		}
		fileInfo.SizeBytes = diff.Size
		fileInfo.Modified = diff.Modified
		switch diff.FileType {
		case persist.FileType_FILE:
			fileInfo.FileType = pfs.FileType_FILE_TYPE_REGULAR
		case persist.FileType_DIR:
			fileInfo.FileType = pfs.FileType_FILE_TYPE_DIR
		default:
			return nil, fmt.Errorf("unrecognized file type %d; this is likely a bug", diff.FileType)
		}
		fileInfo.CommitModified = &pfs.Commit{
			Repo: file.Commit.Repo,
			ID:   diff.Clock.ReadableCommitID(),
		}
		// TODO - This filtering should be done at the DB level
		if pfsserver.FileInShard(filterShard, fileInfo.File) {
			fileInfos = append(fileInfos, fileInfo)
		}
	}

	return fileInfos, nil
}

func (d *driver) DeleteFile(file *pfs.File) error {
	fixPath(file)

	commit, err := d.getRawCommit(file.Commit)
	if err != nil {
		return err
	}

	repo := commit.Repo
	commitID := commit.ID
	prefix := file.Path

	query, err := d.getDiffsInCommitRange(nil, file.Commit, false, DiffPrefixIndex.Name, func(clock interface{}) interface{} {
		return diffPrefixIndexKey(repo, prefix, clock)
	})
	if err != nil {
		return err
	}

	// Get all files under the directory, ordered by path.
	cursor, err := query.Group("Path").Ungroup().Field("reduction").Map(foldDiffs).Filter(func(diff gorethink.Term) gorethink.Term {
		return diff.Field("FileType").Ne(persist.FileType_NONE)
	}).Field("Path").Run(d.dbClient)
	if err != nil {
		return err
	}

	var paths []string
	if err := cursor.All(&paths); err != nil {
		return err
	}
	paths = append(paths, prefix)

	var diffs []*persist.Diff
	for _, path := range paths {
		diffs = append(diffs, &persist.Diff{
			ID:        getDiffID(commitID, path),
			Repo:      repo,
			Path:      path,
			BlockRefs: nil,
			Delete:    true,
			Size:      0,
			Clock:     persist.FullClockHead(commit.FullClock),
			FileType:  persist.FileType_NONE,
		})
	}

	// TODO: ideally we want to insert the documents ordered by their path,
	// where we insert the leaves first all the way to the root.  That way
	// we ensure the consistency of the file system: it's ok if we've removed
	// "/foo/bar" but not "/foo", but it's problematic if we've removed "/foo"
	// but not "/foo/bar"
	_, err = d.getTerm(diffTable).Insert(diffs, gorethink.InsertOpts{
		Conflict: "replace",
	}).RunWrite(d.dbClient)

	return err
}

func (d *driver) DeleteAll() error {
	for _, table := range tables {
		if _, err := d.getTerm(table).Delete().RunWrite(d.dbClient); err != nil {
			return err
		}
	}

	return nil
}

func (d *driver) ArchiveAll() error {
	_, err := d.getTerm(commitTable).Update(map[string]interface{}{
		"Archived": true,
	}).RunWrite(d.dbClient)
	return err
}

func (d *driver) Dump() {
}

func (d *driver) insertMessage(table Table, message proto.Message) error {
	_, err := d.getTerm(table).Insert(message).RunWrite(d.dbClient)
	return err
}

func (d *driver) updateMessage(table Table, message proto.Message) error {
	_, err := d.getTerm(table).Insert(message, gorethink.InsertOpts{Conflict: "update"}).RunWrite(d.dbClient)
	return err
}

func (d *driver) getMessageByPrimaryKey(table Table, key interface{}, message proto.Message) error {
	cursor, err := d.getTerm(table).Get(key).Run(d.dbClient)
	if err != nil {
		return err
	}
	err = cursor.One(message)
	if err == gorethink.ErrEmptyResult {
		return fmt.Errorf("%v not found in table %v", key, table)
	}
	return err
}

func (d *driver) getMessageByIndex(table Table, i *index, key interface{}, message proto.Message) error {
	cursor, err := d.getTerm(table).GetAllByIndex(i.Name, key).Run(d.dbClient)
	if err != nil {
		return err
	}
	err = cursor.One(message)
	if err == gorethink.ErrEmptyResult {
		return fmt.Errorf("%v not found in index %v of table %v", key, i, table)
	}
	return err
}

// betweenIndex returns a cursor that will return all documents in between two
// values on an index.
// rightBound specifies whether maxVal is included in the range.  Default is false.
func (d *driver) betweenIndex(table Table, index interface{}, minVal interface{}, maxVal interface{}, reverse bool, opts ...gorethink.BetweenOpts) gorethink.Term {
	if reverse {
		index = gorethink.Desc(index)
	}

	return d.getTerm(table).OrderBy(gorethink.OrderByOpts{
		Index: index,
	}).Between(minVal, maxVal, opts...)
}

func (d *driver) deleteMessageByPrimaryKey(table Table, key interface{}) error {
	_, err := d.getTerm(table).Get(key).Delete().RunWrite(d.dbClient)
	return err
}

// getRawCommit accepts a repo name and an ID, and returns a Commit object.
// The ID can be of 2 forms:
// 1. branch/clock: like "master/3"
// 2. branch: like "master".  This would represent the head of the branch.
func (d *driver) getRawCommit(commit *pfs.Commit) (retCommit *persist.Commit, retErr error) {
	defer func() {
		if retErr == gorethink.ErrEmptyResult {
			retErr = pfsserver.NewErrCommitNotFound(commit.Repo.Name, commit.ID)
		}
	}()

	commitID, err := getRawCommitID(commit.Repo.Name, commit.ID)
	retCommit = &persist.Commit{}
	if err != nil {
		// We see if the commitID is a branch name
		if err := d.getHeadOfBranch(commit.Repo.Name, commit.ID, retCommit); err != nil {
			return nil, err
		}
	} else {
		cursor, err := d.getTerm(commitTable).Get(commitID).Run(d.dbClient)
		if err != nil {
			return nil, err
		}

		if err := cursor.One(retCommit); err != nil {
			return nil, err
		}
	}
	return retCommit, nil
}<|MERGE_RESOLUTION|>--- conflicted
+++ resolved
@@ -991,11 +991,7 @@
 	return result, nil
 }
 
-<<<<<<< HEAD
-func (d *driver) ListBranch(repo *pfs.Repo) ([]string, error) {
-=======
-func (d *driver) ListBranch(repo *pfs.Repo, status pfs.CommitStatus) ([]*pfs.CommitInfo, error) {
->>>>>>> d838e760
+func (d *driver) ListBranch(repo *pfs.Repo, status pfs.CommitStatus) ([]string, error) {
 	// Get all branches
 	cursor, err := d.getTerm(commitTable).Distinct(gorethink.DistinctOpts{
 		Index: CommitBranchIndex.Name,
@@ -1009,12 +1005,11 @@
 		return nil, err
 	}
 
-<<<<<<< HEAD
-	return branches, nil
-=======
-	// OBSOLETE
-	// To maintain API compatibility, we return the heads of the branches
-	var commitInfos []*pfs.CommitInfo
+	if status == pfs.CommitStatus_ALL {
+		return branches, nil
+	}
+
+	var res []string
 	for _, branch := range branches {
 		commit := &persist.Commit{}
 		if err := d.getHeadOfBranch(repo.Name, branch, commit); err != nil {
@@ -1029,16 +1024,9 @@
 				continue
 			}
 		}
-		commitInfos = append(commitInfos, &pfs.CommitInfo{
-			Commit: &pfs.Commit{
-				Repo: repo,
-				ID:   commit.ID,
-			},
-			Branch: branch,
-		})
-	}
-	return commitInfos, nil
->>>>>>> d838e760
+		res = append(res, branch)
+	}
+	return res, nil
 }
 
 func (d *driver) DeleteCommit(commit *pfs.Commit) error {
