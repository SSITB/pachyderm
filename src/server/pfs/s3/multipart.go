package s3

import (
	"errors"
	"fmt"
	"io"
	"net/http"
	"regexp"
	"strconv"
	"strings"

	"github.com/gogo/protobuf/types"
	"github.com/gorilla/mux"
	"github.com/pachyderm/pachyderm/src/client"
	pfsClient "github.com/pachyderm/pachyderm/src/client/pfs"
	"github.com/pachyderm/pachyderm/src/server/pkg/errutil"
	"github.com/pachyderm/pachyderm/src/server/pkg/uuid"
	"github.com/pachyderm/s2"
	"github.com/sirupsen/logrus"
)

var multipartChunkPathMatcher = regexp.MustCompile(`([^/]+)/([^/]+)/(.+)/([^/]+)/(\d+)`)
var multipartKeepPathMatcher = regexp.MustCompile(`([^/]+)/([^/]+)/(.+)/([^/]+)/\.keep`)

func multipartChunkArgs(path string) (repo string, branch string, key string, uploadID string, partNumber int, err error) {
	match := multipartChunkPathMatcher.FindStringSubmatch(path)

	if len(match) == 0 {
		err = errors.New("invalid file path found in multipath bucket")
		return
	}

	repo = match[1]
	branch = match[2]
	key = match[3]
	uploadID = match[4]
	partNumber, err = strconv.Atoi(match[5])
	if err != nil {
		err = fmt.Errorf("invalid file path found in multipath bucket: %s", err)
		return
	}
	return
}

func multipartKeepArgs(path string) (repo string, branch string, key string, uploadID string, err error) {
	match := multipartKeepPathMatcher.FindStringSubmatch(path)

	if len(match) == 0 {
		err = errors.New("invalid file path found in multipath bucket")
		return
	}

	repo = match[1]
	branch = match[2]
	key = match[3]
	uploadID = match[4]
	return
}

func parentDirPath(repo, branch, key, uploadID string) string {
	return fmt.Sprintf("%s/%s/%s/%s", repo, branch, key, uploadID)
}

func chunkPath(repo, branch, key, uploadID string, partNumber int) string {
	return fmt.Sprintf("%s/%d", parentDirPath(repo, branch, key, uploadID), partNumber)
}

func keepPath(repo, branch, key, uploadID string) string {
	return fmt.Sprintf("%s/.keep", parentDirPath(repo, branch, key, uploadID))
}

type multipartController struct {
	logger *logrus.Entry

	// Name of the PFS repo holding multipart content
	repo string

	// the maximum number of allowed parts that can be associated with any
	// given file
	maxAllowedParts int
}

func (c multipartController) ensureRepo(pc *client.APIClient) error {
	_, err := pc.InspectBranch(c.repo, "master")
	if err != nil {
		err = pc.CreateRepo(c.repo)
		if err != nil && !strings.Contains(err.Error(), "as it already exists") {
			return err
		}

		err = pc.CreateBranch(c.repo, "master", "", nil)
		if err != nil && !strings.Contains(err.Error(), "as it already exists") {
			return err
		}
	}

	return nil
}

func (c multipartController) ListMultipart(r *http.Request, bucket, keyMarker, uploadIDMarker string, maxUploads int) (isTruncated bool, uploads []s2.Upload, err error) {
	vars := mux.Vars(r)
	pc, err := pachClient(vars["authAccessKey"])
	if err != nil {
		return
	}
	repo, branch, err := bucketArgs(r, bucket)
	if err != nil {
		return
	}
	_, err = pc.InspectBranch(repo, branch)
	if err != nil {
		err = maybeNotFoundError(r, err)
		return
	}
	if err = c.ensureRepo(pc); err != nil {
		return
	}

	err = pc.GlobFileF(c.repo, "master", fmt.Sprintf("%s/%s/*/*/.keep", repo, branch), func(fileInfo *pfsClient.FileInfo) error {
		_, _, key, uploadID, err := multipartKeepArgs(fileInfo.File.Path)
		if err != nil {
			return nil
		}

		if key <= keyMarker || uploadID <= uploadIDMarker {
			return nil
		}

		if len(uploads) >= maxUploads {
			if maxUploads > 0 {
				isTruncated = true
			}
			return errutil.ErrBreak
		}

		timestamp, err := types.TimestampFromProto(fileInfo.Committed)
		if err != nil {
			return err
		}

		uploads = append(uploads, s2.Upload{
			Key:          key,
			UploadID:     uploadID,
			Initiator:    defaultUser,
			StorageClass: globalStorageClass,
			Initiated:    timestamp,
		})

		return nil
	})

	return
}

<<<<<<< HEAD
func (c multipartController) InitMultipart(r *http.Request, name, key string) (uploadID string, err error) {
	vars := mux.Vars(r)
	pc, err := pachClient(vars["authAccessKey"])
	if err != nil {
		return
	}
	repo, branch, err := bucketArgs(r, name)
=======
func (c *multipartController) InitMultipart(r *http.Request, bucket, key string) (uploadID string, err error) {
	repo, branch, err := bucketArgs(r, bucket)
>>>>>>> 93c03ae1
	if err != nil {
		return
	}
	_, err = pc.InspectBranch(repo, branch)
	if err != nil {
		err = maybeNotFoundError(r, err)
		return
	}
	if err = c.ensureRepo(pc); err != nil {
		return "", err
	}

	uploadID = uuid.NewWithoutDashes()

	path := fmt.Sprintf("%s/.keep", parentDirPath(repo, branch, key, uploadID))
	_, err = pc.PutFileOverwrite(c.repo, "master", path, strings.NewReader(""), 0)
	if err != nil {
		return
	}
	return
}

<<<<<<< HEAD
func (c multipartController) AbortMultipart(r *http.Request, name, key, uploadID string) error {
	vars := mux.Vars(r)
	pc, err := pachClient(vars["authAccessKey"])
	if err != nil {
		return err
	}
	repo, branch, err := bucketArgs(r, name)
=======
func (c *multipartController) AbortMultipart(r *http.Request, bucket, key, uploadID string) error {
	repo, branch, err := bucketArgs(r, bucket)
>>>>>>> 93c03ae1
	if err != nil {
		return err
	}
	_, err = pc.InspectBranch(repo, branch)
	if err != nil {
		return maybeNotFoundError(r, err)
	}
	if err = c.ensureRepo(pc); err != nil {
		return err
	}

	_, err = pc.InspectFile(c.repo, "master", keepPath(repo, branch, key, uploadID))
	if err != nil {
		return s2.NoSuchUploadError(r)
	}

	err = pc.DeleteFile(c.repo, "master", parentDirPath(repo, branch, key, uploadID))
	if err != nil {
		return s2.InternalError(r, err)
	}

	return nil
}

<<<<<<< HEAD
func (c multipartController) CompleteMultipart(r *http.Request, name, key, uploadID string, parts []s2.Part) (location, etag string, err error) {
	vars := mux.Vars(r)
	pc, err := pachClient(vars["authAccessKey"])
	if err != nil {
		return
	}
	repo, branch, err := bucketArgs(r, name)
=======
func (c *multipartController) CompleteMultipart(r *http.Request, bucket, key, uploadID string, parts []s2.Part) (location, etag, version string, err error) {
	repo, branch, err := bucketArgs(r, bucket)
>>>>>>> 93c03ae1
	if err != nil {
		return
	}
	_, err = pc.InspectBranch(repo, branch)
	if err != nil {
		err = maybeNotFoundError(r, err)
		return
	}
	if err = c.ensureRepo(pc); err != nil {
		return
	}

	_, err = pc.InspectFile(c.repo, "master", keepPath(repo, branch, key, uploadID))
	if err != nil {
		err = s2.NoSuchUploadError(r)
		return
	}

	for i, part := range parts {
		srcPath := chunkPath(repo, branch, key, uploadID, part.PartNumber)

		var fileInfo *pfsClient.FileInfo
		fileInfo, err = pc.InspectFile(c.repo, "master", srcPath)
		if err != nil {
			err = s2.InvalidPartError(r)
			return
		}

		// Only verify the ETag when it's of the same length as PFS file
		// hashes. This is because s3 clients will generally use md5 for
		// ETags, and would otherwise fail.
		expectedETag := fmt.Sprintf("%x", fileInfo.Hash)
		if len(part.ETag) == len(expectedETag) && part.ETag != expectedETag {
			err = s2.InvalidPartError(r)
			return
		}

		if i < len(parts)-1 && fileInfo.SizeBytes < 5*1024*1024 {
			// each part, except for the last, is expected to be at least 5mb
			// in s3
			err = s2.EntityTooSmallError(r)
			return
		}

		err = pc.CopyFile(c.repo, "master", srcPath, repo, branch, key, false)
		if err != nil {
			err = s2.InternalError(r, err)
			return
		}
	}

	// TODO: verify that this works
	err = pc.DeleteFile(c.repo, "master", parentDirPath(repo, branch, key, uploadID))
	if err != nil {
		return
	}

	fileInfo, err := pc.InspectFile(repo, branch, key)
	if err != nil {
		return
	}

	location = globalLocation
	etag = fmt.Sprintf("%x", fileInfo.Hash)
	version = fileInfo.File.Commit.ID
	return
}

<<<<<<< HEAD
func (c multipartController) ListMultipartChunks(r *http.Request, name, key, uploadID string, partNumberMarker, maxParts int) (initiator, owner *s2.User, storageClass string, isTruncated bool, parts []s2.Part, err error) {
	vars := mux.Vars(r)
	pc, err := pachClient(vars["authAccessKey"])
	if err != nil {
		return
	}
	repo, branch, err := bucketArgs(r, name)
=======
func (c *multipartController) ListMultipartChunks(r *http.Request, bucket, key, uploadID string, partNumberMarker, maxParts int) (initiator, owner *s2.User, storageClass string, isTruncated bool, parts []s2.Part, err error) {
	repo, branch, err := bucketArgs(r, bucket)
>>>>>>> 93c03ae1
	if err != nil {
		return
	}
	_, err = pc.InspectBranch(repo, branch)
	if err != nil {
		err = maybeNotFoundError(r, err)
		return
	}
	if err = c.ensureRepo(pc); err != nil {
		return
	}

	err = pc.GlobFileF(c.repo, "master", fmt.Sprintf("%s/%s/%s/%s/*", repo, branch, key, uploadID), func(fileInfo *pfsClient.FileInfo) error {
		_, _, _, _, partNumber, err := multipartChunkArgs(fileInfo.File.Path)
		if err != nil {
			return nil
		}

		if partNumber <= partNumberMarker {
			return nil
		}

		if len(parts) >= maxParts {
			if maxParts > 0 {
				isTruncated = true
			}
			return errutil.ErrBreak
		}

		parts = append(parts, s2.Part{
			PartNumber: partNumber,
			ETag:       fmt.Sprintf("%x", fileInfo.Hash),
		})

		return nil
	})
	if err != nil {
		return
	}

	initiator = &defaultUser
	owner = &defaultUser
	storageClass = globalStorageClass
	return
}

<<<<<<< HEAD
func (c multipartController) UploadMultipartChunk(r *http.Request, name, key, uploadID string, partNumber int, reader io.Reader) (etag string, err error) {
	vars := mux.Vars(r)
	pc, err := pachClient(vars["authAccessKey"])
	if err != nil {
		return
	}
	repo, branch, err := bucketArgs(r, name)
=======
func (c *multipartController) UploadMultipartChunk(r *http.Request, bucket, key, uploadID string, partNumber int, reader io.Reader) (etag string, err error) {
	repo, branch, err := bucketArgs(r, bucket)
>>>>>>> 93c03ae1
	if err != nil {
		return
	}
	_, err = pc.InspectBranch(repo, branch)
	if err != nil {
		err = maybeNotFoundError(r, err)
		return
	}
	if err = c.ensureRepo(pc); err != nil {
		return "", err
	}

	_, err = pc.InspectFile(c.repo, "master", keepPath(repo, branch, key, uploadID))
	if err != nil {
		err = s2.NoSuchUploadError(r)
		return
	}

	path := chunkPath(repo, branch, key, uploadID, partNumber)
	_, err = pc.PutFileOverwrite(c.repo, "master", path, reader, 0)
	if err != nil {
		return
	}

	fileInfo, err := pc.InspectFile(c.repo, "master", path)
	if err != nil {
		return
	}

	etag = fmt.Sprintf("%x", fileInfo.Hash)
	return
}

<<<<<<< HEAD
func (c multipartController) DeleteMultipartChunk(r *http.Request, name, key, uploadID string, partNumber int) error {
	vars := mux.Vars(r)
	pc, err := pachClient(vars["authAccessKey"])
	if err != nil {
		return err
	}
	repo, branch, err := bucketArgs(r, name)
=======
func (c *multipartController) DeleteMultipartChunk(r *http.Request, bucket, key, uploadID string, partNumber int) error {
	repo, branch, err := bucketArgs(r, bucket)
>>>>>>> 93c03ae1
	if err != nil {
		return err
	}
	_, err = pc.InspectBranch(repo, branch)
	if err != nil {
		return maybeNotFoundError(r, err)
	}
	if err = c.ensureRepo(pc); err != nil {
		return err
	}

	_, err = pc.InspectFile(c.repo, "master", keepPath(repo, branch, key, uploadID))
	if err != nil {
		return s2.NoSuchUploadError(r)
	}

	path := chunkPath(repo, branch, key, uploadID, partNumber)
	return pc.DeleteFile(c.repo, "master", path)
}<|MERGE_RESOLUTION|>--- conflicted
+++ resolved
@@ -80,7 +80,7 @@
 	maxAllowedParts int
 }
 
-func (c multipartController) ensureRepo(pc *client.APIClient) error {
+func (c *multipartController) ensureRepo(pc *client.APIClient) error {
 	_, err := pc.InspectBranch(c.repo, "master")
 	if err != nil {
 		err = pc.CreateRepo(c.repo)
@@ -97,7 +97,7 @@
 	return nil
 }
 
-func (c multipartController) ListMultipart(r *http.Request, bucket, keyMarker, uploadIDMarker string, maxUploads int) (isTruncated bool, uploads []s2.Upload, err error) {
+func (c *multipartController) ListMultipart(r *http.Request, bucket, keyMarker, uploadIDMarker string, maxUploads int) (isTruncated bool, uploads []s2.Upload, err error) {
 	vars := mux.Vars(r)
 	pc, err := pachClient(vars["authAccessKey"])
 	if err != nil {
@@ -152,18 +152,13 @@
 	return
 }
 
-<<<<<<< HEAD
-func (c multipartController) InitMultipart(r *http.Request, name, key string) (uploadID string, err error) {
-	vars := mux.Vars(r)
-	pc, err := pachClient(vars["authAccessKey"])
-	if err != nil {
-		return
-	}
-	repo, branch, err := bucketArgs(r, name)
-=======
 func (c *multipartController) InitMultipart(r *http.Request, bucket, key string) (uploadID string, err error) {
-	repo, branch, err := bucketArgs(r, bucket)
->>>>>>> 93c03ae1
+	vars := mux.Vars(r)
+	pc, err := pachClient(vars["authAccessKey"])
+	if err != nil {
+		return
+	}
+	repo, branch, err := bucketArgs(r, bucket)
 	if err != nil {
 		return
 	}
@@ -186,18 +181,13 @@
 	return
 }
 
-<<<<<<< HEAD
-func (c multipartController) AbortMultipart(r *http.Request, name, key, uploadID string) error {
-	vars := mux.Vars(r)
-	pc, err := pachClient(vars["authAccessKey"])
-	if err != nil {
-		return err
-	}
-	repo, branch, err := bucketArgs(r, name)
-=======
 func (c *multipartController) AbortMultipart(r *http.Request, bucket, key, uploadID string) error {
-	repo, branch, err := bucketArgs(r, bucket)
->>>>>>> 93c03ae1
+	vars := mux.Vars(r)
+	pc, err := pachClient(vars["authAccessKey"])
+	if err != nil {
+		return err
+	}
+	repo, branch, err := bucketArgs(r, bucket)
 	if err != nil {
 		return err
 	}
@@ -222,18 +212,13 @@
 	return nil
 }
 
-<<<<<<< HEAD
-func (c multipartController) CompleteMultipart(r *http.Request, name, key, uploadID string, parts []s2.Part) (location, etag string, err error) {
-	vars := mux.Vars(r)
-	pc, err := pachClient(vars["authAccessKey"])
-	if err != nil {
-		return
-	}
-	repo, branch, err := bucketArgs(r, name)
-=======
 func (c *multipartController) CompleteMultipart(r *http.Request, bucket, key, uploadID string, parts []s2.Part) (location, etag, version string, err error) {
-	repo, branch, err := bucketArgs(r, bucket)
->>>>>>> 93c03ae1
+	vars := mux.Vars(r)
+	pc, err := pachClient(vars["authAccessKey"])
+	if err != nil {
+		return
+	}
+	repo, branch, err := bucketArgs(r, bucket)
 	if err != nil {
 		return
 	}
@@ -302,18 +287,13 @@
 	return
 }
 
-<<<<<<< HEAD
-func (c multipartController) ListMultipartChunks(r *http.Request, name, key, uploadID string, partNumberMarker, maxParts int) (initiator, owner *s2.User, storageClass string, isTruncated bool, parts []s2.Part, err error) {
-	vars := mux.Vars(r)
-	pc, err := pachClient(vars["authAccessKey"])
-	if err != nil {
-		return
-	}
-	repo, branch, err := bucketArgs(r, name)
-=======
 func (c *multipartController) ListMultipartChunks(r *http.Request, bucket, key, uploadID string, partNumberMarker, maxParts int) (initiator, owner *s2.User, storageClass string, isTruncated bool, parts []s2.Part, err error) {
-	repo, branch, err := bucketArgs(r, bucket)
->>>>>>> 93c03ae1
+	vars := mux.Vars(r)
+	pc, err := pachClient(vars["authAccessKey"])
+	if err != nil {
+		return
+	}
+	repo, branch, err := bucketArgs(r, bucket)
 	if err != nil {
 		return
 	}
@@ -360,18 +340,13 @@
 	return
 }
 
-<<<<<<< HEAD
-func (c multipartController) UploadMultipartChunk(r *http.Request, name, key, uploadID string, partNumber int, reader io.Reader) (etag string, err error) {
-	vars := mux.Vars(r)
-	pc, err := pachClient(vars["authAccessKey"])
-	if err != nil {
-		return
-	}
-	repo, branch, err := bucketArgs(r, name)
-=======
 func (c *multipartController) UploadMultipartChunk(r *http.Request, bucket, key, uploadID string, partNumber int, reader io.Reader) (etag string, err error) {
-	repo, branch, err := bucketArgs(r, bucket)
->>>>>>> 93c03ae1
+	vars := mux.Vars(r)
+	pc, err := pachClient(vars["authAccessKey"])
+	if err != nil {
+		return
+	}
+	repo, branch, err := bucketArgs(r, bucket)
 	if err != nil {
 		return
 	}
@@ -405,18 +380,13 @@
 	return
 }
 
-<<<<<<< HEAD
-func (c multipartController) DeleteMultipartChunk(r *http.Request, name, key, uploadID string, partNumber int) error {
-	vars := mux.Vars(r)
-	pc, err := pachClient(vars["authAccessKey"])
-	if err != nil {
-		return err
-	}
-	repo, branch, err := bucketArgs(r, name)
-=======
 func (c *multipartController) DeleteMultipartChunk(r *http.Request, bucket, key, uploadID string, partNumber int) error {
-	repo, branch, err := bucketArgs(r, bucket)
->>>>>>> 93c03ae1
+	vars := mux.Vars(r)
+	pc, err := pachClient(vars["authAccessKey"])
+	if err != nil {
+		return err
+	}
+	repo, branch, err := bucketArgs(r, bucket)
 	if err != nil {
 		return err
 	}
