--- conflicted
+++ resolved
@@ -527,11 +527,7 @@
 	}
 	var result []*pfs.FileInfo
 	for _, child := range fileInfo.Children {
-<<<<<<< HEAD
-		fileInfo, _, err := d.inspectFile(child, filterShard, shard, from, recurse, true)
-=======
-		fileInfo, _, err := d.inspectFile(child, filterShard, shard, from, false)
->>>>>>> 99174673
+		fileInfo, _, err := d.inspectFile(child, filterShard, shard, from, recurse, false)
 		if err != nil && err != pfsserver.ErrFileNotFound {
 			return nil, err
 		}
