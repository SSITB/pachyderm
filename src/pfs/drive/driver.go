--- conflicted
+++ resolved
@@ -166,40 +166,13 @@
 			Branch:  branch,
 		}
 		if branch != "" {
-<<<<<<< HEAD
 			parentCommit, err := d.branchParent(pfsutil.NewCommit(repo.Name, commitID), branch)
 			if err != nil {
-=======
-			branchDiff := &pfs.Diff{
-				Commit: pfsutil.NewCommit(repo.Name, branch),
-				Shard:  shard,
-			}
-			if parentDiffInfo, ok := d.branches.get(branchDiff); ok {
-				if parentID != "" && parentDiffInfo.Diff.Commit.ID != parentID {
-					return fmt.Errorf("branch %s already exists as %s, can't create with %s as parent",
-						branch, parentDiffInfo.Diff.Commit.ID, parentID)
-				}
-				if _, ok := d.finished.get(parentDiffInfo.Diff); !ok {
-					return fmt.Errorf("branch %s already has a started (but unfinished) commit %s",
-						branch, parentDiffInfo.Diff.Commit.ID)
-				}
-				diffInfo.ParentCommit = pfsutil.NewCommit(repo.Name, parentDiffInfo.Diff.Commit.ID)
-				d.branches.pop(branchDiff)
-			}
-		}
-		if diffInfo.ParentCommit == nil {
-			if parentID != "" {
-				diffInfo.ParentCommit = pfsutil.NewCommit(repo.Name, parentID)
-			}
-		}
-		if branch != "" {
-			if err := d.branches.insert(diffInfo, true); err != nil {
->>>>>>> aa2173fe
 				return err
 			}
 			if parentCommit != nil && parentID != "" {
 				return fmt.Errorf("branch %s already exists as %s, can't create with %s as parent",
-					branch, parentCommit.Id, parentID)
+					branch, parentCommit.ID, parentID)
 			}
 			diffInfo.ParentCommit = parentCommit
 		}
@@ -224,19 +197,9 @@
 			return err
 		}
 		for shard := range shards {
-<<<<<<< HEAD
-			diffInfo, ok := d.diffs.get(pfsutil.NewDiff(canonicalCommit.Repo.Name, canonicalCommit.Id, shard))
+			diffInfo, ok := d.diffs.get(pfsutil.NewDiff(canonicalCommit.Repo.Name, canonicalCommit.ID, shard))
 			if !ok {
-				return fmt.Errorf("commit %s/%s not found", canonicalCommit.Repo.Name, canonicalCommit.Id)
-=======
-			commit = d.canonicalCommit(commit, shard)
-			diffInfo := d.started.pop(&pfs.Diff{
-				Commit: commit,
-				Shard:  shard,
-			})
-			if diffInfo == nil {
-				return fmt.Errorf("commit %s/%s not found", commit.Repo.Name, commit.ID)
->>>>>>> aa2173fe
+				return fmt.Errorf("commit %s/%s not found", canonicalCommit.Repo.Name, canonicalCommit.ID)
 			}
 			diffInfo.Finished = finished
 			diffInfos = append(diffInfos, diffInfo)
@@ -294,31 +257,14 @@
 		for _, commitID := range d.dags[repo.Name].Leaves() {
 			commit := &pfs.Commit{
 				Repo: repo,
-				Id:   commitID,
-			}
-<<<<<<< HEAD
-			for commit != nil && !breakCommitIDs[commit.Id] {
-				// we add this commit to breakCommitIds so we won't see it twice
-				breakCommitIDs[commit.Id] = true
+				ID:   commitID,
+			}
+			for commit != nil && !breakCommitIDs[commit.ID] {
+				// we add this commit to breakCommitIDs so we won't see it twice
+				breakCommitIDs[commit.ID] = true
 				commitInfo, err := d.inspectCommit(commit, shards)
 				if err != nil {
 					return nil, err
-=======
-			for commitID := range d.leaves[repo.Name][shard] {
-				commit := &pfs.Commit{
-					Repo: repo,
-					ID:   commitID,
-				}
-				for commit != nil && !breakCommitIDs[commit.ID] {
-					// we add this commit to breakCommitIDs so we won't see it twice
-					breakCommitIDs[commit.ID] = true
-					commitInfo, err := d.inspectCommit(commit, shards)
-					if err != nil {
-						return nil, err
-					}
-					result = append(result, commitInfo)
-					commit = commitInfo.ParentCommit
->>>>>>> aa2173fe
 				}
 				result = append(result, commitInfo)
 				commit = commitInfo.ParentCommit
@@ -345,19 +291,6 @@
 }
 
 func (d *driver) PutFile(file *pfs.File, shard uint64, offset int64, reader io.Reader) (retErr error) {
-<<<<<<< HEAD
-=======
-	file.Commit = d.canonicalCommit(file.Commit, shard)
-	d.lock.RLock()
-	diffInfo, ok := d.started.get(&pfs.Diff{
-		Commit: file.Commit,
-		Shard:  shard,
-	})
-	d.lock.RUnlock()
-	if !ok {
-		return fmt.Errorf("commit %s/%s not found", file.Commit.Repo.Name, file.Commit.ID)
-	}
->>>>>>> aa2173fe
 	blockClient, err := d.getBlockClient()
 	if err != nil {
 		return err
@@ -372,18 +305,14 @@
 	if err != nil {
 		return err
 	}
-	diffInfo, ok := d.diffs.get(pfsutil.NewDiff(canonicalCommit.Repo.Name, canonicalCommit.Id, shard))
+	diffInfo, ok := d.diffs.get(pfsutil.NewDiff(canonicalCommit.Repo.Name, canonicalCommit.ID, shard))
 	if !ok {
 		// This is a weird case since the commit existed above, it means someone
 		// deleted the commit while the above code was running
-<<<<<<< HEAD
-		return fmt.Errorf("commit %s/%s not found", canonicalCommit.Repo.Name, canonicalCommit.Id)
+		return fmt.Errorf("commit %s/%s not found", canonicalCommit.Repo.Name, canonicalCommit.ID)
 	}
 	if diffInfo.Finished != nil {
-		return fmt.Errorf("commit %s/%s has already been finished", canonicalCommit.Repo.Name, canonicalCommit.Id)
-=======
-		return fmt.Errorf("commit %s/%s not found", file.Commit.Repo.Name, file.Commit.ID)
->>>>>>> aa2173fe
+		return fmt.Errorf("commit %s/%s has already been finished", canonicalCommit.Repo.Name, canonicalCommit.ID)
 	}
 	addDirs(diffInfo, file)
 	_append, ok := diffInfo.Appends[path.Clean(file.Path)]
@@ -488,7 +417,7 @@
 		if _, ok := dags[diffInfo.Diff.Commit.Repo.Name]; !ok {
 			dags[diffInfo.Diff.Commit.Repo.Name] = dag.NewDAG(nil)
 		}
-		dags[diffInfo.Diff.Commit.Repo.Name].NewNode(diffInfo.Diff.Commit.Id, []string{diffInfo.ParentCommit.Id})
+		dags[diffInfo.Diff.Commit.Repo.Name].NewNode(diffInfo.Diff.Commit.ID, []string{diffInfo.ParentCommit.ID})
 		if err := diffInfos.insert(diffInfo); err != nil {
 			return err
 		}
@@ -560,25 +489,14 @@
 		var diffInfo *pfs.DiffInfo
 		var ok bool
 		commitInfo := &pfs.CommitInfo{Commit: canonicalCommit}
-		diff := pfsutil.NewDiff(canonicalCommit.Repo.Name, canonicalCommit.Id, shard)
+		diff := pfsutil.NewDiff(canonicalCommit.Repo.Name, canonicalCommit.ID, shard)
 		if diffInfo, ok = d.diffs.get(diff); !ok {
-			return nil, fmt.Errorf("commit %s/%s not found", canonicalCommit.Repo.Name, canonicalCommit.Id)
+			return nil, fmt.Errorf("commit %s/%s not found", canonicalCommit.Repo.Name, canonicalCommit.ID)
 		}
 		if diffInfo.Finished == nil {
 			commitInfo.CommitType = pfs.CommitType_COMMIT_TYPE_WRITE
 		} else {
-<<<<<<< HEAD
 			commitInfo.CommitType = pfs.CommitType_COMMIT_TYPE_READ
-=======
-			if diffInfo, ok = d.started.get(&pfs.Diff{
-				Commit: commit,
-				Shard:  shard,
-			}); ok {
-				commitInfo.CommitType = pfs.CommitType_COMMIT_TYPE_WRITE
-			} else {
-				return nil, fmt.Errorf("commit %s/%s not found", commit.Repo.Name, commit.ID)
-			}
->>>>>>> aa2173fe
 		}
 		commitInfo.Branch = diffInfo.Branch
 		commitInfo.ParentCommit = diffInfo.ParentCommit
@@ -590,11 +508,7 @@
 	commitInfo := pfs.ReduceCommitInfos(commitInfos)
 	if len(commitInfo) < 1 {
 		// we should have caught this above
-<<<<<<< HEAD
-		return nil, fmt.Errorf("commit %s/%s not found", canonicalCommit.Repo.Name, canonicalCommit.Id)
-=======
-		return nil, fmt.Errorf("commit %s/%s not found", commit.Repo.Name, commit.ID)
->>>>>>> aa2173fe
+		return nil, fmt.Errorf("commit %s/%s not found", canonicalCommit.Repo.Name, canonicalCommit.ID)
 	}
 	if len(commitInfo) > 1 {
 		return nil, fmt.Errorf("multiple commitInfos, (this is likely a bug)")
@@ -616,21 +530,12 @@
 	fileInfo := &pfs.FileInfo{File: file}
 	var blockRefs []*pfs.BlockRef
 	children := make(map[string]bool)
-<<<<<<< HEAD
 	commit, err := d.canonicalCommit(file.Commit)
 	if err != nil {
 		return nil, nil, err
 	}
-	for commit != nil && (from == nil || commit.Id != from.Id) {
-		diffInfo, ok := d.diffs.get(pfsutil.NewDiff(commit.Repo.Name, commit.Id, shard))
-=======
-	commit := file.Commit
 	for commit != nil && (from == nil || commit.ID != from.ID) {
-		diffInfo, _, ok := d.getDiffInfo(&pfs.Diff{
-			Commit: commit,
-			Shard:  shard,
-		})
->>>>>>> aa2173fe
+		diffInfo, ok := d.diffs.get(pfsutil.NewDiff(commit.Repo.Name, commit.ID, shard))
 		if !ok {
 			return nil, nil, fmt.Errorf("diff %s/%s not found", commit.Repo.Name, commit.ID)
 		}
@@ -693,7 +598,7 @@
 func (d *driver) lastRef(file *pfs.File, shard uint64) *pfs.Commit {
 	commit := file.Commit
 	for commit != nil {
-		diffInfo, _ := d.diffs.get(pfsutil.NewDiff(commit.Repo.Name, commit.Id, shard))
+		diffInfo, _ := d.diffs.get(pfsutil.NewDiff(commit.Repo.Name, commit.ID, shard))
 		if _, ok := diffInfo.Appends[path.Clean(file.Path)]; ok {
 			return commit
 		}
@@ -716,7 +621,7 @@
 	if _, ok := d.branches[commit.Repo.Name]; !ok {
 		return nil, fmt.Errorf("repo %s not found", commit.Repo.Name)
 	}
-	if commitID, ok := d.branches[commit.Repo.Name][commit.Id]; ok {
+	if commitID, ok := d.branches[commit.Repo.Name][commit.ID]; ok {
 		return pfsutil.NewCommit(commit.Repo.Name, commitID), nil
 	}
 	return commit, nil
@@ -729,15 +634,15 @@
 	if err != nil {
 		return nil, err
 	}
-	if canonicalCommit.Id == branch {
+	if canonicalCommit.ID == branch {
 		// first commit on this branch, return nil
 		return nil, nil
 	}
-	if canonicalCommit.Id == commit.Id {
+	if canonicalCommit.ID == commit.ID {
 		// this commit is the head of branch
 		// that's because this isn't the first shard of this commit we've seen
 		for _, commitToDiffInfo := range d.diffs[commit.Repo.Name] {
-			if diffInfo, ok := commitToDiffInfo[commit.Id]; ok {
+			if diffInfo, ok := commitToDiffInfo[commit.ID]; ok {
 				return diffInfo.ParentCommit, nil
 			}
 		}
@@ -753,7 +658,7 @@
 	commit := diffInfo.Diff.Commit
 	updateIndexes := true
 	for _, commitToDiffInfo := range d.diffs[commit.Repo.Name] {
-		if _, ok := commitToDiffInfo[diffInfo.Diff.Commit.Id]; ok {
+		if _, ok := commitToDiffInfo[diffInfo.Diff.Commit.ID]; ok {
 			// we've already seen this diff, no need to update indexes
 			updateIndexes = false
 		}
@@ -766,10 +671,10 @@
 			if _, ok := d.diffs[commit.Repo.Name][diffInfo.Diff.Shard][diffInfo.Branch]; ok {
 				return fmt.Errorf("branch %s conflicts with commit of the same name", diffInfo.Branch)
 			}
-			d.branches[commit.Repo.Name][diffInfo.Branch] = commit.Id
+			d.branches[commit.Repo.Name][diffInfo.Branch] = commit.ID
 		}
 		if diffInfo.ParentCommit != nil {
-			d.dags[commit.Repo.Name].NewNode(commit.Id, []string{diffInfo.ParentCommit.Id})
+			d.dags[commit.Repo.Name].NewNode(commit.ID, []string{diffInfo.ParentCommit.ID})
 		}
 	}
 	return nil
@@ -882,15 +787,7 @@
 	if _, ok = commitMap[diff.Commit.ID]; ok {
 		return fmt.Errorf("commit %s/%s already exists", diff.Commit.Repo.Name, diff.Commit.ID)
 	}
-<<<<<<< HEAD
-	commitMap[diff.Commit.Id] = diffInfo
-=======
-	if branch {
-		commitMap[diffInfo.Branch] = diffInfo
-	} else {
-		commitMap[diff.Commit.ID] = diffInfo
-	}
->>>>>>> aa2173fe
+	commitMap[diff.Commit.ID] = diffInfo
 	return nil
 }
 
