## ./pachctl deploy

Deploy a Pachyderm cluster.

### Synopsis


Deploy a Pachyderm cluster.

### Options

```
      --dry-run                       Don't actually deploy pachyderm to Kubernetes, instead just print the manifest.
<<<<<<< HEAD
  -p, --host-path string              the path on the host machine where data will be stored; this is only relevant if you are running pachyderm locally. (default "/tmp/pach")
=======
>>>>>>> 6d31ddf3
      --log-level string              The level of log messages to print options are, from least to most verbose: "error", "info", "debug". (default "info")
  -r, --registry                      Deploy a docker registry along side pachyderm. (default true)
      --rethinkdb-cache-size string   Size of in-memory cache to use for Pachyderm's RethinkDB instance, e.g. "2G". Default is "768M". Size is specified in bytes, with allowed SI suffixes (M, K, G, Mi, Ki, Gi, etc) (default "768M")
  -s, --shards int                    The static number of shards for pfs. (default 32)
```

### Options inherited from parent commands

```
  -v, --verbose   Output verbose logs
```

### SEE ALSO
* [./pachctl](./pachctl.md)	 - 
* [./pachctl deploy amazon](./pachctl_deploy_amazon.md)	 - Deploy a Pachyderm cluster running on AWS.
* [./pachctl deploy google](./pachctl_deploy_google.md)	 - Deploy a Pachyderm cluster running on GCP.
* [./pachctl deploy local](./pachctl_deploy_local.md)	 - Deploy a single-node Pachyderm cluster with local metadata storage.
* [./pachctl deploy microsoft](./pachctl_deploy_microsoft.md)	 - Deploy a Pachyderm cluster running on Microsoft Azure.

###### Auto generated by spf13/cobra on 4-Nov-2016<|MERGE_RESOLUTION|>--- conflicted
+++ resolved
@@ -11,10 +11,6 @@
 
 ```
       --dry-run                       Don't actually deploy pachyderm to Kubernetes, instead just print the manifest.
-<<<<<<< HEAD
-  -p, --host-path string              the path on the host machine where data will be stored; this is only relevant if you are running pachyderm locally. (default "/tmp/pach")
-=======
->>>>>>> 6d31ddf3
       --log-level string              The level of log messages to print options are, from least to most verbose: "error", "info", "debug". (default "info")
   -r, --registry                      Deploy a docker registry along side pachyderm. (default true)
       --rethinkdb-cache-size string   Size of in-memory cache to use for Pachyderm's RethinkDB instance, e.g. "2G". Default is "768M". Size is specified in bytes, with allowed SI suffixes (M, K, G, Mi, Ki, Gi, etc) (default "768M")
