--- conflicted
+++ resolved
@@ -43,12 +43,7 @@
 	go build ./src/...
 
 install:
-<<<<<<< HEAD
 	go install ./src/cmd/pfs-volume-driver ./src/cmd/pfs ./src/cmd/pps ./src/cmd/deploy
-	go install ./vendor/go.pedge.io/dockervolume/cmd/dockervolume
-=======
-	go install ./src/cmd/pfs-volume-driver ./src/cmd/pfs ./src/cmd/pps
->>>>>>> 309d0ae6
 
 docker-build-btrfs:
 	docker-compose build btrfs
@@ -125,13 +120,8 @@
 		if [ -n "$$($$modified)" ]; then \
 		exit 1; \
 		fi; \
-<<<<<<< HEAD
-	done
-	#errcheck $$(go list ./src/... | grep -v src/cmd/ppsd | grep -v src/pfs$$ | grep -v src/pps$$ | grep -v src/pps/server | grep -v src/pps/persist)
-=======
 		done
-	errcheck $$(go list ./src/... | grep -v src/cmd/ppsd | grep -v src/pfs$$ | grep -v src/pps$$)
->>>>>>> 309d0ae6
+	#errcheck $$(go list ./src/... | grep -v src/cmd/ppsd | grep -v src/pfs$$ | grep -v src/pps$$)
 
 docker-clean-test:
 	docker-compose kill rethink
